--- conflicted
+++ resolved
@@ -4713,9 +4713,6 @@
 
     // 杀死运行超时的脚本
     sentinelKillTimedoutScripts();
-<<<<<<< HEAD
-}
-=======
 
     /* We continuously change the frequency of the Redis "timer interrupt"
      * in order to desynchronize every Sentinel from every other.
@@ -4724,5 +4721,4 @@
      * same time again and again (resulting in nobody likely winning the
      * election because of split brain voting). */
     server.hz = REDIS_DEFAULT_HZ + rand() % REDIS_DEFAULT_HZ;
-}
->>>>>>> c5618e7f
+}