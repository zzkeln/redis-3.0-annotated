/*
 * Copyright (c) 2009-2012, Salvatore Sanfilippo <antirez at gmail dot com>
 * All rights reserved.
 *
 * Redistribution and use in source and binary forms, with or without
 * modification, are permitted provided that the following conditions are met:
 *
 *   * Redistributions of source code must retain the above copyright notice,
 *     this list of conditions and the following disclaimer.
 *   * Redistributions in binary form must reproduce the above copyright
 *     notice, this list of conditions and the following disclaimer in the
 *     documentation and/or other materials provided with the distribution.
 *   * Neither the name of Redis nor the names of its contributors may be used
 *     to endorse or promote products derived from this software without
 *     specific prior written permission.
 *
 * THIS SOFTWARE IS PROVIDED BY THE COPYRIGHT HOLDERS AND CONTRIBUTORS "AS IS"
 * AND ANY EXPRESS OR IMPLIED WARRANTIES, INCLUDING, BUT NOT LIMITED TO, THE
 * IMPLIED WARRANTIES OF MERCHANTABILITY AND FITNESS FOR A PARTICULAR PURPOSE
 * ARE DISCLAIMED. IN NO EVENT SHALL THE COPYRIGHT OWNER OR CONTRIBUTORS BE
 * LIABLE FOR ANY DIRECT, INDIRECT, INCIDENTAL, SPECIAL, EXEMPLARY, OR
 * CONSEQUENTIAL DAMAGES (INCLUDING, BUT NOT LIMITED TO, PROCUREMENT OF
 * SUBSTITUTE GOODS OR SERVICES; LOSS OF USE, DATA, OR PROFITS; OR BUSINESS
 * INTERRUPTION) HOWEVER CAUSED AND ON ANY THEORY OF LIABILITY, WHETHER IN
 * CONTRACT, STRICT LIABILITY, OR TORT (INCLUDING NEGLIGENCE OR OTHERWISE)
 * ARISING IN ANY WAY OUT OF THE USE OF THIS SOFTWARE, EVEN IF ADVISED OF THE
 * POSSIBILITY OF SUCH DAMAGE.
 */

#include "redis.h"
#include <sys/uio.h>
#include <math.h>

static void setProtocolError(redisClient *c, int pos);

/* To evaluate the output buffer size of a client we need to get size of
 * allocated objects, however we can't used zmalloc_size() directly on sds
 * strings because of the trick they use to work (the header is before the
 * returned pointer), so we use this helper function. */
// 计算输出缓冲区的大小 
size_t zmalloc_size_sds(sds s) {
    return zmalloc_size(s-sizeof(struct sdshdr));
}

/* Return the amount of memory used by the sds string at object->ptr
 * for a string object. */
size_t getStringObjectSdsUsedMemory(robj *o) {
    redisAssertWithInfo(NULL,o,o->type == REDIS_STRING);
    switch(o->encoding) {
    case REDIS_ENCODING_RAW: return zmalloc_size_sds(o->ptr);
    case REDIS_ENCODING_EMBSTR: return sdslen(o->ptr);
    default: return 0; /* Just integer encoding for now. */
    }
}

/*
 * 回复内容复制函数
 */
void *dupClientReplyValue(void *o) {
    incrRefCount((robj*)o);
    return o;
}

/*
 * 订阅模式对比函数
 */
int listMatchObjects(void *a, void *b) {
    return equalStringObjects(a,b);
}

/*
 * 创建一个新客户端
 */
redisClient *createClient(int fd) {

    // 分配空间
    redisClient *c = zmalloc(sizeof(redisClient));

    /* passing -1 as fd it is possible to create a non connected client.
     * This is useful since all the Redis commands needs to be executed
     * in the context of a client. When commands are executed in other
     * contexts (for instance a Lua script) we need a non connected client. */
    // 当 fd 不为 -1 时，创建带网络连接的客户端
    // 如果 fd 为 -1 ，那么创建无网络连接的伪客户端
    // 因为 Redis 的命令必须在客户端的上下文中使用，所以在执行 Lua 环境中的命令时
    // 需要用到这种伪终端
    if (fd != -1) {
        // 非阻塞
        anetNonBlock(NULL,fd);
        // 禁用 Nagle 算法
        anetEnableTcpNoDelay(NULL,fd);
        // 设置 keep alive
        if (server.tcpkeepalive)
            anetKeepAlive(NULL,fd,server.tcpkeepalive);
        // 绑定读事件到事件 loop （开始接收命令请求）
        if (aeCreateFileEvent(server.el,fd,AE_READABLE,
            readQueryFromClient, c) == AE_ERR)
        {
            close(fd);
            zfree(c);
            return NULL;
        }
    }

    // 初始化各个属性

    // 默认数据库
    selectDb(c,0);
    // 套接字
    c->fd = fd;
    // 名字
    c->name = NULL;
    // 回复缓冲区的偏移量
    c->bufpos = 0;
    // 查询缓冲区
    c->querybuf = sdsempty();
    // 查询缓冲区峰值
    c->querybuf_peak = 0;
    // 命令请求的类型
    c->reqtype = 0;
    // 命令参数数量
    c->argc = 0;
    // 命令参数
    c->argv = NULL;
    // 当前执行的命令和最近一次执行的命令
    c->cmd = c->lastcmd = NULL;
    // 查询缓冲区中未读入的命令内容数量
    c->multibulklen = 0;
    // 读入的参数的长度
    c->bulklen = -1;
    // 已发送字节数
    c->sentlen = 0;
    // 状态 FLAG
    c->flags = 0;
    // 创建时间和最后一次互动时间
    c->ctime = c->lastinteraction = server.unixtime;
    // 认证状态
    c->authenticated = 0;
    // 复制状态
    c->replstate = REDIS_REPL_NONE;
    c->reploff = 0;
    c->repl_ack_off = 0;
    c->repl_ack_time = 0;
    c->slave_listening_port = 0;
    // 回复链表
    c->reply = listCreate();
    // 回复链表的字节量
    c->reply_bytes = 0;
    // 回复缓冲区大小达到软限制的时间
    c->obuf_soft_limit_reached_time = 0;
    // 回复链表的释放和复制函数
    listSetFreeMethod(c->reply,decrRefCountVoid);
    listSetDupMethod(c->reply,dupClientReplyValue);
<<<<<<< HEAD
    // 造成客户端阻塞的列表键
    c->bpop.keys = dictCreate(&setDictType,NULL);
    // 阻塞超时
    c->bpop.timeout = 0;
    // 在解除阻塞时将元素推入到 target 指定的键中
    // BRPOPLPUSH 命令时使用
    c->bpop.target = NULL;
    // 需要从 SWAP 中取出的键，似乎是遗留代码
    c->io_keys = listCreate();
    // 进行事务时监视的键
    c->watched_keys = listCreate();
    listSetFreeMethod(c->io_keys,decrRefCountVoid);
    // 订阅的频道和模式
=======
    c->btype = REDIS_BLOCKED_NONE;
    c->bpop.timeout = 0;
    c->bpop.keys = dictCreate(&setDictType,NULL);
    c->bpop.target = NULL;
    c->bpop.numreplicas = 0;
    c->bpop.reploffset = 0;
    c->woff = 0;
    c->watched_keys = listCreate();
>>>>>>> c5618e7f
    c->pubsub_channels = dictCreate(&setDictType,NULL);
    c->pubsub_patterns = listCreate();
    listSetFreeMethod(c->pubsub_patterns,decrRefCountVoid);
    listSetMatchMethod(c->pubsub_patterns,listMatchObjects);
    // 如果不是伪客户端，那么添加到服务器的客户端链表中
    if (fd != -1) listAddNodeTail(server.clients,c);
    // 初始化客户端的事务状态
    initClientMultiState(c);

    // 返回客户端
    return c;
}

/* This function is called every time we are going to transmit new data
 * to the client. The behavior is the following:
 *
 * 这个函数在每次向客户端发送数据时都会被调用。函数的行为如下：
 *
 * If the client should receive new data (normal clients will) the function
 * returns REDIS_OK, and make sure to install the write handler in our event
 * loop so that when the socket is writable new data gets written.
 *
 * 当客户端可以接收新数据时（通常情况下都是这样），函数返回 REDIS_OK ，
 * 并将写处理器（write handler）安装到事件循环中，
 * 这样当套接字可写时，新数据就会被写入。
 *
 * If the client should not receive new data, because it is a fake client,
 * a master, a slave not yet online, or because the setup of the write handler
 * failed, the function returns REDIS_ERR.
 *
 * 对于那些不应该接收新数据的客户端，
 * 比如伪客户端、 master 以及 未 ONLINE 的 slave ，
 * 或者写处理器安装失败时，
 * 函数返回 REDIS_ERR 。
 *
 * Typically gets called every time a reply is built, before adding more
 * data to the clients output buffers. If the function returns REDIS_ERR no
 * data should be appended to the output buffers. 
 *
 * 通常在每个回复被创建时调用，如果函数返回 REDIS_ERR ，
 * 那么没有数据会被追加到输出缓冲区。
 */
int prepareClientToWrite(redisClient *c) {

    // LUA 脚本环境所使用的伪客户端总是可写的
    if (c->flags & REDIS_LUA_CLIENT) return REDIS_OK;
    
    // 客户端是主服务器并且不接受查询，
    // 那么它是不可写的，出错
    if ((c->flags & REDIS_MASTER) &&
        !(c->flags & REDIS_MASTER_FORCE_REPLY)) return REDIS_ERR;

    // 无连接的伪客户端总是不可写的
    if (c->fd <= 0) return REDIS_ERR; /* Fake client */

    // 一般情况，为客户端套接字安装写处理器到事件循环
    if (c->bufpos == 0 && listLength(c->reply) == 0 &&
        (c->replstate == REDIS_REPL_NONE ||
         c->replstate == REDIS_REPL_ONLINE) &&
        aeCreateFileEvent(server.el, c->fd, AE_WRITABLE,
        sendReplyToClient, c) == AE_ERR) return REDIS_ERR;

    return REDIS_OK;
}

/* Create a duplicate of the last object in the reply list when
 * it is not exclusively owned by the reply list. */
robj *dupLastObjectIfNeeded(list *reply) {
    robj *new, *cur;
    listNode *ln;
    redisAssert(listLength(reply) > 0);
    ln = listLast(reply);
    cur = listNodeValue(ln);
    if (cur->refcount > 1) {
        new = dupStringObject(cur);
        decrRefCount(cur);
        listNodeValue(ln) = new;
    }
    return listNodeValue(ln);
}

/* -----------------------------------------------------------------------------
 * Low level functions to add more data to output buffers.
 * -------------------------------------------------------------------------- */

/*
 * 尝试将回复添加到 c->buf 中
 */
int _addReplyToBuffer(redisClient *c, char *s, size_t len) {
    size_t available = sizeof(c->buf)-c->bufpos;

    // 正准备关闭客户端，无须再发送内容
    if (c->flags & REDIS_CLOSE_AFTER_REPLY) return REDIS_OK;

    /* If there already are entries in the reply list, we cannot
     * add anything more to the static buffer. */
    // 回复链表里已经有内容，再添加内容到 c->buf 里面就是错误了
    if (listLength(c->reply) > 0) return REDIS_ERR;

    /* Check that the buffer has enough space available for this string. */
    // 空间必须满足
    if (len > available) return REDIS_ERR;

    // 复制内容到 c->buf 里面
    memcpy(c->buf+c->bufpos,s,len);
    c->bufpos+=len;

    return REDIS_OK;
}

/*
 * 将回复对象（一个 SDS ）添加到 c->reply 回复链表中
 */
void _addReplyObjectToList(redisClient *c, robj *o) {
    robj *tail;

    // 客户端即将被关闭，无须再发送回复
    if (c->flags & REDIS_CLOSE_AFTER_REPLY) return;

    // 链表中无缓冲块，直接将对象追加到链表中
    if (listLength(c->reply) == 0) {
        incrRefCount(o);
        listAddNodeTail(c->reply,o);

        // 链表中已有缓冲块，尝试将回复添加到块内
        // 如果当前的块不能容纳回复的话，那么新建一个块
        c->reply_bytes += getStringObjectSdsUsedMemory(o);
    } else {

        // 取出表尾的 SDS
        tail = listNodeValue(listLast(c->reply));

        /* Append to this object when possible. */
        // 如果表尾 SDS 的已用空间加上对象的长度，小于 REDIS_REPLY_CHUNK_BYTES
        // 那么将新对象的内容拼接到表尾 SDS 的末尾
        if (tail->ptr != NULL &&
            tail->encoding == REDIS_ENCODING_RAW &&
            sdslen(tail->ptr)+sdslen(o->ptr) <= REDIS_REPLY_CHUNK_BYTES)
        {
            c->reply_bytes -= zmalloc_size_sds(tail->ptr);
            tail = dupLastObjectIfNeeded(c->reply);
            // 拼接
            tail->ptr = sdscatlen(tail->ptr,o->ptr,sdslen(o->ptr));
            c->reply_bytes += zmalloc_size_sds(tail->ptr);

        // 直接将对象追加到末尾
        } else {
            incrRefCount(o);
            listAddNodeTail(c->reply,o);
            c->reply_bytes += getStringObjectSdsUsedMemory(o);
        }
    }

    // 检查回复缓冲区的大小，如果超过系统限制的话，那么关闭客户端
    asyncCloseClientOnOutputBufferLimitReached(c);
}

/* This method takes responsibility over the sds. When it is no longer
 * needed it will be free'd, otherwise it ends up in a robj. */
// 和 _addReplyObjectToList 类似，但会负责 SDS 的释放功能（如果需要的话）
void _addReplySdsToList(redisClient *c, sds s) {
    robj *tail;

    if (c->flags & REDIS_CLOSE_AFTER_REPLY) {
        sdsfree(s);
        return;
    }

    if (listLength(c->reply) == 0) {
        listAddNodeTail(c->reply,createObject(REDIS_STRING,s));
        c->reply_bytes += zmalloc_size_sds(s);
    } else {
        tail = listNodeValue(listLast(c->reply));

        /* Append to this object when possible. */
        if (tail->ptr != NULL && tail->encoding == REDIS_ENCODING_RAW &&
            sdslen(tail->ptr)+sdslen(s) <= REDIS_REPLY_CHUNK_BYTES)
        {
            c->reply_bytes -= zmalloc_size_sds(tail->ptr);
            tail = dupLastObjectIfNeeded(c->reply);
            tail->ptr = sdscatlen(tail->ptr,s,sdslen(s));
            c->reply_bytes += zmalloc_size_sds(tail->ptr);
            sdsfree(s);
        } else {
            listAddNodeTail(c->reply,createObject(REDIS_STRING,s));
            c->reply_bytes += zmalloc_size_sds(s);
        }
    }
    asyncCloseClientOnOutputBufferLimitReached(c);
}

void _addReplyStringToList(redisClient *c, char *s, size_t len) {
    robj *tail;

    if (c->flags & REDIS_CLOSE_AFTER_REPLY) return;

    if (listLength(c->reply) == 0) {
        // 为字符串创建字符串对象并追加到回复链表末尾
        robj *o = createStringObject(s,len);

        listAddNodeTail(c->reply,o);
        c->reply_bytes += getStringObjectSdsUsedMemory(o);
    } else {
        tail = listNodeValue(listLast(c->reply));

        /* Append to this object when possible. */
        if (tail->ptr != NULL && tail->encoding == REDIS_ENCODING_RAW &&
            sdslen(tail->ptr)+len <= REDIS_REPLY_CHUNK_BYTES)
        {
            c->reply_bytes -= zmalloc_size_sds(tail->ptr);
            tail = dupLastObjectIfNeeded(c->reply);
            // 将字符串拼接到一个 SDS 之后
            tail->ptr = sdscatlen(tail->ptr,s,len);
            c->reply_bytes += zmalloc_size_sds(tail->ptr);
        } else {
            // 为字符串创建字符串对象并追加到回复链表末尾
            robj *o = createStringObject(s,len);

            listAddNodeTail(c->reply,o);
            c->reply_bytes += getStringObjectSdsUsedMemory(o);
        }
    }
    asyncCloseClientOnOutputBufferLimitReached(c);
}

/* -----------------------------------------------------------------------------
 * Higher level functions to queue data on the client output buffer.
 * The following functions are the ones that commands implementations will call.
 * -------------------------------------------------------------------------- */

void addReply(redisClient *c, robj *obj) {

    // 为客户端安装写处理器到事件循环
    if (prepareClientToWrite(c) != REDIS_OK) return;

    /* This is an important place where we can avoid copy-on-write
     * when there is a saving child running, avoiding touching the
     * refcount field of the object if it's not needed.
     *
     * 如果在使用子进程，那么尽可能地避免修改对象的 refcount 域。
     *
     * If the encoding is RAW and there is room in the static buffer
     * we'll be able to send the object to the client without
     * messing with its page. 
     *
     * 如果对象的编码为 RAW ，并且静态缓冲区中有空间
     * 那么就可以在不弄乱内存页的情况下，将对象发送给客户端。
     */
    if (sdsEncodedObject(obj)) {
        // 首先尝试复制内容到 c->buf 中，这样可以避免内存分配
        if (_addReplyToBuffer(c,obj->ptr,sdslen(obj->ptr)) != REDIS_OK)
            // 如果 c->buf 中的空间不够，就复制到 c->reply 链表中
            // 可能会引起内存分配
            _addReplyObjectToList(c,obj);
    } else if (obj->encoding == REDIS_ENCODING_INT) {
        /* Optimization: if there is room in the static buffer for 32 bytes
         * (more than the max chars a 64 bit integer can take as string) we
         * avoid decoding the object and go for the lower level approach. */
        // 优化，如果 c->buf 中有等于或多于 32 个字节的空间
        // 那么将整数直接以字符串的形式复制到 c->buf 中
        if (listLength(c->reply) == 0 && (sizeof(c->buf) - c->bufpos) >= 32) {
            char buf[32];
            int len;

            len = ll2string(buf,sizeof(buf),(long)obj->ptr);
            if (_addReplyToBuffer(c,buf,len) == REDIS_OK)
                return;
            /* else... continue with the normal code path, but should never
             * happen actually since we verified there is room. */
        }
        // 执行到这里，代表对象是整数，并且长度大于 32 位
        // 将它转换为字符串
        obj = getDecodedObject(obj);
        // 保存到缓存中
        if (_addReplyToBuffer(c,obj->ptr,sdslen(obj->ptr)) != REDIS_OK)
            _addReplyObjectToList(c,obj);
        decrRefCount(obj);
    } else {
        redisPanic("Wrong obj->encoding in addReply()");
    }
}

/*
 * 将 SDS 中的内容复制到回复缓冲区
 */
void addReplySds(redisClient *c, sds s) {
    if (prepareClientToWrite(c) != REDIS_OK) {
        /* The caller expects the sds to be free'd. */
        sdsfree(s);
        return;
    }
    if (_addReplyToBuffer(c,s,sdslen(s)) == REDIS_OK) {
        sdsfree(s);
    } else {
        /* This method free's the sds when it is no longer needed. */
        _addReplySdsToList(c,s);
    }
}

/*
 * 将 C 字符串中的内容复制到回复缓冲区
 */
void addReplyString(redisClient *c, char *s, size_t len) {
    if (prepareClientToWrite(c) != REDIS_OK) return;
    if (_addReplyToBuffer(c,s,len) != REDIS_OK)
        _addReplyStringToList(c,s,len);
}

void addReplyErrorLength(redisClient *c, char *s, size_t len) {
    addReplyString(c,"-ERR ",5);
    addReplyString(c,s,len);
    addReplyString(c,"\r\n",2);
}

/*
 * 返回一个错误回复
 *
 * 例子 -ERR unknown command 'foobar'
 */
void addReplyError(redisClient *c, char *err) {
    addReplyErrorLength(c,err,strlen(err));
}

void addReplyErrorFormat(redisClient *c, const char *fmt, ...) {
    size_t l, j;
    va_list ap;
    va_start(ap,fmt);
    sds s = sdscatvprintf(sdsempty(),fmt,ap);
    va_end(ap);
    /* Make sure there are no newlines in the string, otherwise invalid protocol
     * is emitted. */
    l = sdslen(s);
    for (j = 0; j < l; j++) {
        if (s[j] == '\r' || s[j] == '\n') s[j] = ' ';
    }
    addReplyErrorLength(c,s,sdslen(s));
    sdsfree(s);
}

void addReplyStatusLength(redisClient *c, char *s, size_t len) {
    addReplyString(c,"+",1);
    addReplyString(c,s,len);
    addReplyString(c,"\r\n",2);
}

/*
 * 返回一个状态回复
 *
 * 例子 +OK\r\n
 */
void addReplyStatus(redisClient *c, char *status) {
    addReplyStatusLength(c,status,strlen(status));
}

void addReplyStatusFormat(redisClient *c, const char *fmt, ...) {
    va_list ap;
    va_start(ap,fmt);
    sds s = sdscatvprintf(sdsempty(),fmt,ap);
    va_end(ap);
    addReplyStatusLength(c,s,sdslen(s));
    sdsfree(s);
}

/* Adds an empty object to the reply list that will contain the multi bulk
 * length, which is not known when this function is called. */
// 当发送 Multi Bulk 回复时，先创建一个空的链表，之后再用实际的回复填充它
void *addDeferredMultiBulkLength(redisClient *c) {
    /* Note that we install the write event here even if the object is not
     * ready to be sent, since we are sure that before returning to the
     * event loop setDeferredMultiBulkLength() will be called. */
    if (prepareClientToWrite(c) != REDIS_OK) return NULL;
    listAddNodeTail(c->reply,createObject(REDIS_STRING,NULL));
    return listLast(c->reply);
}

/* Populate the length object and try gluing it to the next chunk. */
// 设置 Multi Bulk 回复的长度
void setDeferredMultiBulkLength(redisClient *c, void *node, long length) {
    listNode *ln = (listNode*)node;
    robj *len, *next;

    /* Abort when *node is NULL (see addDeferredMultiBulkLength). */
    if (node == NULL) return;

    len = listNodeValue(ln);
    len->ptr = sdscatprintf(sdsempty(),"*%ld\r\n",length);
    len->encoding = REDIS_ENCODING_RAW; /* in case it was an EMBSTR. */
    c->reply_bytes += zmalloc_size_sds(len->ptr);
    if (ln->next != NULL) {
        next = listNodeValue(ln->next);

        /* Only glue when the next node is non-NULL (an sds in this case) */
        if (next->ptr != NULL) {
            c->reply_bytes -= zmalloc_size_sds(len->ptr);
            c->reply_bytes -= getStringObjectSdsUsedMemory(next);
            len->ptr = sdscatlen(len->ptr,next->ptr,sdslen(next->ptr));
            c->reply_bytes += zmalloc_size_sds(len->ptr);
            listDelNode(c->reply,ln->next);
        }
    }
    asyncCloseClientOnOutputBufferLimitReached(c);
}

/* Add a double as a bulk reply */
/*
 * 以 bulk 回复的形式，返回一个双精度浮点数
 *
 * 例子 $4\r\n3.14\r\n
 */
void addReplyDouble(redisClient *c, double d) {
    char dbuf[128], sbuf[128];
    int dlen, slen;
    if (isinf(d)) {
        /* Libc in odd systems (Hi Solaris!) will format infinite in a
         * different way, so better to handle it in an explicit way. */
        addReplyBulkCString(c, d > 0 ? "inf" : "-inf");
    } else {
        dlen = snprintf(dbuf,sizeof(dbuf),"%.17g",d);
        slen = snprintf(sbuf,sizeof(sbuf),"$%d\r\n%s\r\n",dlen,dbuf);
        addReplyString(c,sbuf,slen);
    }
}

/* Add a long long as integer reply or bulk len / multi bulk count.
 * 
 * 添加一个 long long 为整数回复，或者 bulk 或 multi bulk 的数目
 *
 * Basically this is used to output <prefix><long long><crlf>. 
 *
 * 输出格式为 <prefix><long long><crlf>
 *
 * 例子:
 *
 * *5\r\n10086\r\n
 *
 * $5\r\n10086\r\n
 */
void addReplyLongLongWithPrefix(redisClient *c, long long ll, char prefix) {
    char buf[128];
    int len;

    /* Things like $3\r\n or *2\r\n are emitted very often by the protocol
     * so we have a few shared objects to use if the integer is small
     * like it is most of the times. */
    if (prefix == '*' && ll < REDIS_SHARED_BULKHDR_LEN) {
        // 多条批量回复
        addReply(c,shared.mbulkhdr[ll]);
        return;
    } else if (prefix == '$' && ll < REDIS_SHARED_BULKHDR_LEN) {
        // 批量回复
        addReply(c,shared.bulkhdr[ll]);
        return;
    }

    buf[0] = prefix;
    len = ll2string(buf+1,sizeof(buf)-1,ll);
    buf[len+1] = '\r';
    buf[len+2] = '\n';
    addReplyString(c,buf,len+3);
}

/*
 * 返回一个整数回复
 * 
 * 格式为 :10086\r\n
 */
void addReplyLongLong(redisClient *c, long long ll) {
    if (ll == 0)
        addReply(c,shared.czero);
    else if (ll == 1)
        addReply(c,shared.cone);
    else
        addReplyLongLongWithPrefix(c,ll,':');
}

void addReplyMultiBulkLen(redisClient *c, long length) {
    if (length < REDIS_SHARED_BULKHDR_LEN)
        addReply(c,shared.mbulkhdr[length]);
    else
        addReplyLongLongWithPrefix(c,length,'*');
}

/* Create the length prefix of a bulk reply, example: $2234 */
void addReplyBulkLen(redisClient *c, robj *obj) {
    size_t len;

    if (sdsEncodedObject(obj)) {
        len = sdslen(obj->ptr);
    } else {
        long n = (long)obj->ptr;

        /* Compute how many bytes will take this integer as a radix 10 string */
        len = 1;
        if (n < 0) {
            len++;
            n = -n;
        }
        while((n = n/10) != 0) {
            len++;
        }
    }

    if (len < REDIS_SHARED_BULKHDR_LEN)
        addReply(c,shared.bulkhdr[len]);
    else
        addReplyLongLongWithPrefix(c,len,'$');
}

/* Add a Redis Object as a bulk reply 
 *
 * 返回一个 Redis 对象作为回复
 */
void addReplyBulk(redisClient *c, robj *obj) {
    addReplyBulkLen(c,obj);
    addReply(c,obj);
    addReply(c,shared.crlf);
}

/* Add a C buffer as bulk reply 
 *
 * 返回一个 C 缓冲区作为回复
 */
void addReplyBulkCBuffer(redisClient *c, void *p, size_t len) {
    addReplyLongLongWithPrefix(c,len,'$');
    addReplyString(c,p,len);
    addReply(c,shared.crlf);
}

/* Add a C nul term string as bulk reply 
 *
 * 返回一个 C 字符串作为回复
 */
void addReplyBulkCString(redisClient *c, char *s) {
    if (s == NULL) {
        addReply(c,shared.nullbulk);
    } else {
        addReplyBulkCBuffer(c,s,strlen(s));
    }
}

/* Add a long long as a bulk reply 
 *
 * 返回一个 long long 值作为回复
 */
void addReplyBulkLongLong(redisClient *c, long long ll) {
    char buf[64];
    int len;

    len = ll2string(buf,64,ll);
    addReplyBulkCBuffer(c,buf,len);
}

/* Copy 'src' client output buffers into 'dst' client output buffers.
 * The function takes care of freeing the old output buffers of the
 * destination client. */
// 释放 dst 客户端原有的输出内容，并将 src 客户端的输出内容复制给 dst
void copyClientOutputBuffer(redisClient *dst, redisClient *src) {

    // 释放 dst 原有的回复链表
    listRelease(dst->reply);
    // 复制新链表到 dst
    dst->reply = listDup(src->reply);

    // 复制内容到回复 buf
    memcpy(dst->buf,src->buf,src->bufpos);

    // 同步偏移量和字节数
    dst->bufpos = src->bufpos;
    dst->reply_bytes = src->reply_bytes;
}

/*
 * TCP 连接 accept 处理器
 */
static void acceptCommonHandler(int fd, int flags) {

    // 创建客户端
    redisClient *c;
    if ((c = createClient(fd)) == NULL) {
        redisLog(REDIS_WARNING,
            "Error registering fd event for the new client: %s (fd=%d)",
            strerror(errno),fd);
        close(fd); /* May be already closed, just ignore errors */
        return;
    }

    /* If maxclient directive is set and this is one client more... close the
     * connection. Note that we create the client instead to check before
     * for this condition, since now the socket is already set in non-blocking
     * mode and we can send an error for free using the Kernel I/O */
    // 如果新添加的客户端令服务器的最大客户端数量达到了
    // 那么向新客户端写入错误信息，并关闭新客户端
    // 先创建客户端，再进行数量检查是为了方便地进行错误信息写入
    if (listLength(server.clients) > server.maxclients) {
        char *err = "-ERR max number of clients reached\r\n";

        /* That's a best effort error message, don't check write errors */
        if (write(c->fd,err,strlen(err)) == -1) {
            /* Nothing to do, Just to avoid the warning... */
        }
        // 更新拒绝连接数
        server.stat_rejected_conn++;
        freeClient(c);
        return;
    }

    // 更新连接次数
    server.stat_numconnections++;

    // 设置 FLAG
    c->flags |= flags;
}

/* 
 * 创建一个 TCP 连接处理器
 */
void acceptTcpHandler(aeEventLoop *el, int fd, void *privdata, int mask) {
    int cport, cfd;
    char cip[REDIS_IP_STR_LEN];
    REDIS_NOTUSED(el);
    REDIS_NOTUSED(mask);
    REDIS_NOTUSED(privdata);

    // accept 客户端连接
    cfd = anetTcpAccept(server.neterr, fd, cip, sizeof(cip), &cport);
    if (cfd == AE_ERR) {
        redisLog(REDIS_WARNING,"Accepting client connection: %s", server.neterr);
        return;
    }
    redisLog(REDIS_VERBOSE,"Accepted %s:%d", cip, cport);
    // 为客户端创建客户端状态（redisClient）
    acceptCommonHandler(cfd,0);
}

/*
 * 创建一个本地连接处理器
 */
void acceptUnixHandler(aeEventLoop *el, int fd, void *privdata, int mask) {
    int cfd;
    REDIS_NOTUSED(el);
    REDIS_NOTUSED(mask);
    REDIS_NOTUSED(privdata);

    // accept 本地客户端连接
    cfd = anetUnixAccept(server.neterr, fd);
    if (cfd == AE_ERR) {
        redisLog(REDIS_WARNING,"Accepting client connection: %s", server.neterr);
        return;
    }
    redisLog(REDIS_VERBOSE,"Accepted connection to %s", server.unixsocket);
    // 为本地客户端创建客户端状态
    acceptCommonHandler(cfd,REDIS_UNIX_SOCKET);
}

/*
 * 清空所有命令参数
 */
static void freeClientArgv(redisClient *c) {
    int j;
    for (j = 0; j < c->argc; j++)
        decrRefCount(c->argv[j]);
    c->argc = 0;
    c->cmd = NULL;
}

/* Close all the slaves connections. This is useful in chained replication
 * when we resync with our own master and want to force all our slaves to
 * resync with us as well. */
// 断开所有从服务器的连接，强制所有从服务器执行重同步
void disconnectSlaves(void) {
    while (listLength(server.slaves)) {
        listNode *ln = listFirst(server.slaves);
        freeClient((redisClient*)ln->value);
    }
}

/* This function is called when the slave lose the connection with the
 * master into an unexpected way. */
// 这个函数在从服务器以外地和主服务器失去联系时调用
void replicationHandleMasterDisconnection(void) {
    server.master = NULL;
    server.repl_state = REDIS_REPL_CONNECT;
    server.repl_down_since = server.unixtime;
    /* We lost connection with our master, force our slaves to resync
     * with us as well to load the new data set.
     *
     * 和主服务器失联，强制所有这个服务器的从服务器 resync ，
     * 等待载入新数据。
     *
     * If server.masterhost is NULL the user called SLAVEOF NO ONE so
     * slave resync is not needed. 
     *
     * 如果 masterhost 不存在（怎么会这样呢？）
     * 那么调用 SLAVEOF NO ONE ，避免 slave resync
     */
    if (server.masterhost != NULL) disconnectSlaves();
}

/*
 * 释放客户端
 */
void freeClient(redisClient *c) {
    listNode *ln;

    /* If this is marked as current client unset it */
    if (server.current_client == c) server.current_client = NULL;

    /* If it is our master that's beging disconnected we should make sure
     * to cache the state to try a partial resynchronization later.
     *
     * Note that before doing this we make sure that the client is not in
     * some unexpected state, by checking its flags. */
    if (server.master &&
         (c->flags & REDIS_MASTER) &&
        !(c->flags & (REDIS_CLOSE_AFTER_REPLY|
                     REDIS_CLOSE_ASAP|
                     REDIS_BLOCKED|
                     REDIS_UNBLOCKED)))
    {
        replicationCacheMaster(c);
        return;
    }

<<<<<<< HEAD
    /* Note that if the client we are freeing is blocked into a blocking
     * call, we have to set querybuf to NULL *before* to call
     * unblockClientWaitingData() to avoid processInputBuffer() will get
     * called. Also it is important to remove the file events after
     * this, because this call adds the READABLE event. */
    // 清空查询缓冲区
    sdsfree(c->querybuf);
    c->querybuf = NULL;

    // 清空阻塞信息
    if (c->flags & REDIS_BLOCKED)
        unblockClientWaitingData(c);
=======
    /* Free the query buffer */
    sdsfree(c->querybuf);
    c->querybuf = NULL;

    /* Deallocate structures used to block on blocking ops. */
    if (c->flags & REDIS_BLOCKED) unblockClient(c);
>>>>>>> c5618e7f
    dictRelease(c->bpop.keys);

    /* UNWATCH all the keys */
    // 清空 WATCH 信息
    unwatchAllKeys(c);
    listRelease(c->watched_keys);

    /* Unsubscribe from all the pubsub channels */
    // 退订所有频道和模式
    pubsubUnsubscribeAllChannels(c,0);
    pubsubUnsubscribeAllPatterns(c,0);
    dictRelease(c->pubsub_channels);
    listRelease(c->pubsub_patterns);

    /* Close socket, unregister events, and remove list of replies and
     * accumulated arguments. */
    // 关闭套接字，并从事件处理器中删除该套接字的事件
    if (c->fd != -1) {
        aeDeleteFileEvent(server.el,c->fd,AE_READABLE);
        aeDeleteFileEvent(server.el,c->fd,AE_WRITABLE);
        close(c->fd);
    }

    // 清空回复缓冲区
    listRelease(c->reply);

    // 清空命令参数
    freeClientArgv(c);

    /* Remove from the list of clients */
    // 从服务器的客户端链表中删除自身
    if (c->fd != -1) {
        ln = listSearchKey(server.clients,c);
        redisAssert(ln != NULL);
        listDelNode(server.clients,ln);
    }

    /* When client was just unblocked because of a blocking operation,
<<<<<<< HEAD
     * remove it from the list with unblocked clients. */
    // 删除客户端的阻塞信息
=======
     * remove it from the list of unblocked clients. */
>>>>>>> c5618e7f
    if (c->flags & REDIS_UNBLOCKED) {
        ln = listSearchKey(server.unblocked_clients,c);
        redisAssert(ln != NULL);
        listDelNode(server.unblocked_clients,ln);
    }

    /* Master/slave cleanup Case 1:
     * we lost the connection with a slave. */
    if (c->flags & REDIS_SLAVE) {
        if (c->replstate == REDIS_REPL_SEND_BULK) {
            if (c->repldbfd != -1) close(c->repldbfd);
            if (c->replpreamble) sdsfree(c->replpreamble);
        }
        list *l = (c->flags & REDIS_MONITOR) ? server.monitors : server.slaves;
        ln = listSearchKey(l,c);
        redisAssert(ln != NULL);
        listDelNode(l,ln);
        /* We need to remember the time when we started to have zero
         * attached slaves, as after some time we'll free the replication
         * backlog. */
        if (c->flags & REDIS_SLAVE && listLength(server.slaves) == 0)
            server.repl_no_slaves_since = server.unixtime;
        refreshGoodSlavesCount();
    }

    /* Master/slave cleanup Case 2:
     * we lost the connection with the master. */
    if (c->flags & REDIS_MASTER) replicationHandleMasterDisconnection();

    /* If this client was scheduled for async freeing we need to remove it
     * from the queue. */
    if (c->flags & REDIS_CLOSE_ASAP) {
        ln = listSearchKey(server.clients_to_close,c);
        redisAssert(ln != NULL);
        listDelNode(server.clients_to_close,ln);
    }

<<<<<<< HEAD
    /* Release memory */
    // 清除名字
=======
    /* Release other dynamically allocated client structure fields,
     * and finally release the client structure itself. */
>>>>>>> c5618e7f
    if (c->name) decrRefCount(c->name);
    // 清除参数空间
    zfree(c->argv);
    // 清除事务状态信息
    freeClientMultiState(c);
    // 释放客户端 redisClient 结构本身
    zfree(c);
}

/* Schedule a client to free it at a safe time in the serverCron() function.
 * This function is useful when we need to terminate a client but we are in
 * a context where calling freeClient() is not possible, because the client
 * should be valid for the continuation of the flow of the program. */
void freeClientAsync(redisClient *c) {
    if (c->flags & REDIS_CLOSE_ASAP) return;
    c->flags |= REDIS_CLOSE_ASAP;
    listAddNodeTail(server.clients_to_close,c);
}

// 关闭需要异步关闭的客户端
void freeClientsInAsyncFreeQueue(void) {
    
    // 遍历所有要关闭的客户端
    while (listLength(server.clients_to_close)) {
        listNode *ln = listFirst(server.clients_to_close);
        redisClient *c = listNodeValue(ln);

        c->flags &= ~REDIS_CLOSE_ASAP;
        // 关闭客户端
        freeClient(c);
        // 从客户端链表中删除被关闭的客户端
        listDelNode(server.clients_to_close,ln);
    }
}

/*
 * 负责传送命令回复的写处理器
 */
void sendReplyToClient(aeEventLoop *el, int fd, void *privdata, int mask) {
    redisClient *c = privdata;
    int nwritten = 0, totwritten = 0, objlen;
    size_t objmem;
    robj *o;
    REDIS_NOTUSED(el);
    REDIS_NOTUSED(mask);

    // 一直循环，直到回复缓冲区为空
    // 或者指定条件满足为止
    while(c->bufpos > 0 || listLength(c->reply)) {

        if (c->bufpos > 0) {

            // c->bufpos > 0

            // 写入内容到套接字
            // c->sentlen 是用来处理 short write 的
            // 当出现 short write ，导致写入未能一次完成时，
            // c->buf+c->sentlen 就会偏移到正确（未写入）内容的位置上。
            nwritten = write(fd,c->buf+c->sentlen,c->bufpos-c->sentlen);
            // 出错则跳出
            if (nwritten <= 0) break;
            // 成功写入则更新写入计数器变量
            c->sentlen += nwritten;
            totwritten += nwritten;

            /* If the buffer was sent, set bufpos to zero to continue with
             * the remainder of the reply. */
            // 如果缓冲区中的内容已经全部写入完毕
            // 那么清空客户端的两个计数器变量
            if (c->sentlen == c->bufpos) {
                c->bufpos = 0;
                c->sentlen = 0;
            }
        } else {

            // listLength(c->reply) != 0

            // 取出位于链表最前面的对象
            o = listNodeValue(listFirst(c->reply));
            objlen = sdslen(o->ptr);
            objmem = getStringObjectSdsUsedMemory(o);

            // 略过空对象
            if (objlen == 0) {
                listDelNode(c->reply,listFirst(c->reply));
                c->reply_bytes -= objmem;
                continue;
            }

            // 写入内容到套接字
            // c->sentlen 是用来处理 short write 的
            // 当出现 short write ，导致写入未能一次完成时，
            // c->buf+c->sentlen 就会偏移到正确（未写入）内容的位置上。
            nwritten = write(fd, ((char*)o->ptr)+c->sentlen,objlen-c->sentlen);
            // 写入出错则跳出
            if (nwritten <= 0) break;
            // 成功写入则更新写入计数器变量
            c->sentlen += nwritten;
            totwritten += nwritten;

            /* If we fully sent the object on head go to the next one */
            // 如果缓冲区内容全部写入完毕，那么删除已写入完毕的节点
            if (c->sentlen == objlen) {
                listDelNode(c->reply,listFirst(c->reply));
                c->sentlen = 0;
                c->reply_bytes -= objmem;
            }
        }
        /* Note that we avoid to send more than REDIS_MAX_WRITE_PER_EVENT
         * bytes, in a single threaded server it's a good idea to serve
         * other clients as well, even if a very large request comes from
         * super fast link that is always able to accept data (in real world
         * scenario think about 'KEYS *' against the loopback interface).
         *
         * 为了避免一个非常大的回复独占服务器，
         * 当写入的总数量大于 REDIS_MAX_WRITE_PER_EVENT ，
         * 临时中断写入，将处理时间让给其他客户端，
         * 剩余的内容等下次写入就绪再继续写入
         *
         * However if we are over the maxmemory limit we ignore that and
         * just deliver as much data as it is possible to deliver. 
         *
         * 不过，如果服务器的内存占用已经超过了限制，
         * 那么为了将回复缓冲区中的内容尽快写入给客户端，
         * 然后释放回复缓冲区的空间来回收内存，
         * 这时即使写入量超过了 REDIS_MAX_WRITE_PER_EVENT ，
         * 程序也继续进行写入
         */
        if (totwritten > REDIS_MAX_WRITE_PER_EVENT &&
            (server.maxmemory == 0 ||
             zmalloc_used_memory() < server.maxmemory)) break;
    }

    // 写入出错检查
    if (nwritten == -1) {
        if (errno == EAGAIN) {
            nwritten = 0;
        } else {
            redisLog(REDIS_VERBOSE,
                "Error writing to client: %s", strerror(errno));
            freeClient(c);
            return;
        }
    }

    if (totwritten > 0) {
        /* For clients representing masters we don't count sending data
         * as an interaction, since we always send REPLCONF ACK commands
         * that take some time to just fill the socket output buffer.
         * We just rely on data / pings received for timeout detection. */
        if (!(c->flags & REDIS_MASTER)) c->lastinteraction = server.unixtime;
    }
    if (c->bufpos == 0 && listLength(c->reply) == 0) {
        c->sentlen = 0;

        // 删除 write handler
        aeDeleteFileEvent(server.el,c->fd,AE_WRITABLE);

        /* Close connection after entire reply has been sent. */
        // 如果指定了写入之后关闭客户端 FLAG ，那么关闭客户端
        if (c->flags & REDIS_CLOSE_AFTER_REPLY) freeClient(c);
    }
}

/* resetClient prepare the client to process the next command */
// 在客户端执行完命令之后执行：重置客户端以准备执行下个命令
void resetClient(redisClient *c) {
    redisCommandProc *prevcmd = c->cmd ? c->cmd->proc : NULL;

    freeClientArgv(c);
    c->reqtype = 0;
    c->multibulklen = 0;
    c->bulklen = -1;
    /* We clear the ASKING flag as well if we are not inside a MULTI, and
     * if what we just executed is not the ASKING command itself. */
    if (!(c->flags & REDIS_MULTI) && prevcmd != askingCommand)
        c->flags &= (~REDIS_ASKING);
}

/*
 * 处理内联命令，并创建参数对象
 *
 * 内联命令的各个参数以空格分开，并以 \r\n 结尾
 * 例子：
 *
 * <arg0> <arg1> <arg...> <argN>\r\n
 *
 * 这些内容会被用于创建参数对象，
 * 比如
 *
 * argv[0] = arg0
 * argv[1] = arg1
 * argv[2] = arg2
 */
int processInlineBuffer(redisClient *c) {

    // 定位到命令的末尾
    char *newline = strstr(c->querybuf,"\r\n");
    int argc, j;
    sds *argv, aux;
    size_t querylen;

    /* Nothing to do without a \r\n */
    // 收到的查询内容不符合协议格式，出错
    if (newline == NULL) {
        if (sdslen(c->querybuf) > REDIS_INLINE_MAX_SIZE) {
            addReplyError(c,"Protocol error: too big inline request");
            setProtocolError(c,0);
        }
        return REDIS_ERR;
    }

    /* Split the input buffer up to the \r\n */
    // 根据空格，分割命令的参数
    // 比如说 SET msg hello \r\n 将分割为
    // argv[0] = SET
    // argv[1] = msg
    // argv[2] = hello
    // argc = 3
    querylen = newline-(c->querybuf);
    aux = sdsnewlen(c->querybuf,querylen);
    argv = sdssplitargs(aux,&argc);
    sdsfree(aux);

    /* Leave data after the first line of the query in the buffer */

    // 从缓冲区中删除已 argv 已读取的内容
    // 剩余的内容是未读取的
    sdsrange(c->querybuf,querylen+2,-1);

    /* Setup argv array on client structure */
    // 为客户端的参数分配空间
    if (c->argv) zfree(c->argv);
    c->argv = zmalloc(sizeof(robj*)*argc);

    /* Create redis objects for all arguments. */
    // 为每个参数创建一个字符串对象
    for (c->argc = 0, j = 0; j < argc; j++) {
        if (sdslen(argv[j])) {
            // argv[j] 已经是 SDS 了
            // 所以创建的字符串对象直接指向该 SDS
            c->argv[c->argc] = createObject(REDIS_STRING,argv[j]);
            c->argc++;
        } else {
            sdsfree(argv[j]);
        }
    }

    zfree(argv);

    return REDIS_OK;
}

/* Helper function. Trims query buffer to make the function that processes
 * multi bulk requests idempotent. */
static void setProtocolError(redisClient *c, int pos) {
    if (server.verbosity >= REDIS_VERBOSE) {
        sds client = getClientInfoString(c);
        redisLog(REDIS_VERBOSE,
            "Protocol error from client: %s", client);
        sdsfree(client);
    }
    c->flags |= REDIS_CLOSE_AFTER_REPLY;
    sdsrange(c->querybuf,pos,-1);
}

/*
 * 将 c->querybuf 中的协议内容转换成 c->argv 中的参数对象
 * 
 * 比如 *3\r\n$3\r\nSET\r\n$3\r\nMSG\r\n$5\r\nHELLO\r\n
 * 将被转换为：
 * argv[0] = SET
 * argv[1] = MSG
 * argv[2] = HELLO
 */
int processMultibulkBuffer(redisClient *c) {
    char *newline = NULL;
    int pos = 0, ok;
    long long ll;

    // 读入命令的参数个数
    // 比如 *3\r\n$3\r\nSET\r\n... 将令 c->multibulklen = 3
    if (c->multibulklen == 0) {
        /* The client should have been reset */
        redisAssertWithInfo(c,NULL,c->argc == 0);

        /* Multi bulk length cannot be read without a \r\n */
        // 检查缓冲区的内容第一个 "\r\n"
        newline = strchr(c->querybuf,'\r');
        if (newline == NULL) {
            if (sdslen(c->querybuf) > REDIS_INLINE_MAX_SIZE) {
                addReplyError(c,"Protocol error: too big mbulk count string");
                setProtocolError(c,0);
            }
            return REDIS_ERR;
        }
        /* Buffer should also contain \n */
        if (newline-(c->querybuf) > ((signed)sdslen(c->querybuf)-2))
            return REDIS_ERR;

        /* We know for sure there is a whole line since newline != NULL,
         * so go ahead and find out the multi bulk length. */
        // 协议的第一个字符必须是 '*'
        redisAssertWithInfo(c,NULL,c->querybuf[0] == '*');
        // 将参数个数，也即是 * 之后， \r\n 之前的数字取出并保存到 ll 中
        // 比如对于 *3\r\n ，那么 ll 将等于 3
        ok = string2ll(c->querybuf+1,newline-(c->querybuf+1),&ll);
        // 参数的数量超出限制
        if (!ok || ll > 1024*1024) {
            addReplyError(c,"Protocol error: invalid multibulk length");
            setProtocolError(c,pos);
            return REDIS_ERR;
        }

        // 参数数量之后的位置
        // 比如对于 *3\r\n$3\r\n$SET\r\n... 来说，
        // pos 指向 *3\r\n$3\r\n$SET\r\n...
        //                ^
        //                |
        //               pos
        pos = (newline-c->querybuf)+2;
        // 如果 ll <= 0 ，那么这个命令是一个空白命令
        // 那么将这段内容从查询缓冲区中删除，只保留未阅读的那部分内容
        // 为什么参数可以是空的呢？
        // processInputBuffer 中有注释到 "Multibulk processing could see a <= 0 length"
        // 但并没有详细说明原因
        if (ll <= 0) {
            sdsrange(c->querybuf,pos,-1);
            return REDIS_OK;
        }

        // 设置参数数量
        c->multibulklen = ll;

        /* Setup argv array on client structure */
        // 根据参数数量，为各个参数对象分配空间
        if (c->argv) zfree(c->argv);
        c->argv = zmalloc(sizeof(robj*)*c->multibulklen);
    }

    redisAssertWithInfo(c,NULL,c->multibulklen > 0);

    // 从 c->querybuf 中读入参数，并创建各个参数对象到 c->argv
    while(c->multibulklen) {

        /* Read bulk length if unknown */
        // 读入参数长度
        if (c->bulklen == -1) {

            // 确保 "\r\n" 存在
            newline = strchr(c->querybuf+pos,'\r');
            if (newline == NULL) {
                if (sdslen(c->querybuf) > REDIS_INLINE_MAX_SIZE) {
                    addReplyError(c,"Protocol error: too big bulk count string");
                    setProtocolError(c,0);
                }
                break;
            }
            /* Buffer should also contain \n */
            if (newline-(c->querybuf) > ((signed)sdslen(c->querybuf)-2))
                break;

            // 确保协议符合参数格式，检查其中的 $...
            // 比如 $3\r\nSET\r\n
            if (c->querybuf[pos] != '$') {
                addReplyErrorFormat(c,
                    "Protocol error: expected '$', got '%c'",
                    c->querybuf[pos]);
                setProtocolError(c,pos);
                return REDIS_ERR;
            }

            // 读取长度
            // 比如 $3\r\nSET\r\n 将会让 ll 的值设置 3
            ok = string2ll(c->querybuf+pos+1,newline-(c->querybuf+pos+1),&ll);
            if (!ok || ll < 0 || ll > 512*1024*1024) {
                addReplyError(c,"Protocol error: invalid bulk length");
                setProtocolError(c,pos);
                return REDIS_ERR;
            }

            // 定位到参数的开头
            // 比如 
            // $3\r\nSET\r\n...
            //       ^
            //       |
            //      pos
            pos += newline-(c->querybuf+pos)+2;
            // 如果参数非常长，那么做一些预备措施来优化接下来的参数复制操作
            if (ll >= REDIS_MBULK_BIG_ARG) {
                size_t qblen;

                /* If we are going to read a large object from network
                 * try to make it likely that it will start at c->querybuf
                 * boundary so that we can optimize object creation
                 * avoiding a large copy of data. */
                sdsrange(c->querybuf,pos,-1);
                pos = 0;
                qblen = sdslen(c->querybuf);
                /* Hint the sds library about the amount of bytes this string is
                 * going to contain. */
                if (qblen < ll+2)
                    c->querybuf = sdsMakeRoomFor(c->querybuf,ll+2-qblen);
            }
            // 参数的长度
            c->bulklen = ll;
        }

        /* Read bulk argument */
        // 读入参数
        if (sdslen(c->querybuf)-pos < (unsigned)(c->bulklen+2)) {
            // 确保内容符合协议格式
            // 比如 $3\r\nSET\r\n 就检查 SET 之后的 \r\n
            /* Not enough data (+2 == trailing \r\n) */
            break;
        } else {
            // 为参数创建字符串对象  
            /* Optimization: if the buffer contains JUST our bulk element
             * instead of creating a new object by *copying* the sds we
             * just use the current sds string. */
            if (pos == 0 &&
                c->bulklen >= REDIS_MBULK_BIG_ARG &&
                (signed) sdslen(c->querybuf) == c->bulklen+2)
            {
                c->argv[c->argc++] = createObject(REDIS_STRING,c->querybuf);
                sdsIncrLen(c->querybuf,-2); /* remove CRLF */
                c->querybuf = sdsempty();
                /* Assume that if we saw a fat argument we'll see another one
                 * likely... */
                c->querybuf = sdsMakeRoomFor(c->querybuf,c->bulklen+2);
                pos = 0;
            } else {
                c->argv[c->argc++] =
                    createStringObject(c->querybuf+pos,c->bulklen);
                pos += c->bulklen+2;
            }

            // 清空参数长度
            c->bulklen = -1;

            // 减少还需读入的参数个数
            c->multibulklen--;
        }
    }

    /* Trim to pos */
    // 从 querybuf 中删除已被读取的内容
    if (pos) sdsrange(c->querybuf,pos,-1);

    /* We're done when c->multibulk == 0 */
    // 如果本条命令的所有参数都已读取完，那么返回
    if (c->multibulklen == 0) return REDIS_OK;

    /* Still not read to process the command */
    // 如果还有参数未读取完，那么就协议内容有错
    return REDIS_ERR;
}

void processInputBuffer(redisClient *c) {

    /* Keep processing while there is something in the input buffer */
    // 尽可能地处理查询缓冲区中的内容
    // 如果读取出现 short read ，那么可能会有内容滞留在读取缓冲区里面
    // 这些滞留内容也许不能完整构成一个符合协议的命令，
    // 需要等待下次读事件的就绪
    while(sdslen(c->querybuf)) {

        /* Immediately abort if the client is in the middle of something. */
        // REDIS_BLOCKED 状态表示客户端正在被阻塞
        if (c->flags & REDIS_BLOCKED) return;

        /* REDIS_CLOSE_AFTER_REPLY closes the connection once the reply is
         * written to the client. Make sure to not let the reply grow after
         * this flag has been set (i.e. don't process more commands). */
        // 客户端已经设置了关闭 FLAG ，没有必要处理命令了
        if (c->flags & REDIS_CLOSE_AFTER_REPLY) return;

        /* Determine request type when unknown. */
        // 判断请求的类型
        // 两种类型的区别可以在 Redis 的通讯协议上查到：
        // http://redis.readthedocs.org/en/latest/topic/protocol.html
        // 简单来说，多条查询是一般客户端发送来的，
        // 而内联查询则是 TELNET 发送来的
        if (!c->reqtype) {
            if (c->querybuf[0] == '*') {
                // 多条查询
                c->reqtype = REDIS_REQ_MULTIBULK;
            } else {
                // 内联查询
                c->reqtype = REDIS_REQ_INLINE;
            }
        }

        // 将缓冲区中的内容转换成命令，以及命令参数
        if (c->reqtype == REDIS_REQ_INLINE) {
            if (processInlineBuffer(c) != REDIS_OK) break;
        } else if (c->reqtype == REDIS_REQ_MULTIBULK) {
            if (processMultibulkBuffer(c) != REDIS_OK) break;
        } else {
            redisPanic("Unknown request type");
        }

        /* Multibulk processing could see a <= 0 length. */
        if (c->argc == 0) {
            resetClient(c);
        } else {
            /* Only reset the client when the command was executed. */
            // 执行命令，并重置客户端
            if (processCommand(c) == REDIS_OK)
                resetClient(c);
        }
    }
}

/*
 * 读取客户端的查询缓冲区内容
 */
void readQueryFromClient(aeEventLoop *el, int fd, void *privdata, int mask) {
    redisClient *c = (redisClient*) privdata;
    int nread, readlen;
    size_t qblen;
    REDIS_NOTUSED(el);
    REDIS_NOTUSED(mask);

    // 设置服务器的当前客户端
    server.current_client = c;
    
    // 读入长度（默认为 16 MB）
    readlen = REDIS_IOBUF_LEN;

    /* If this is a multi bulk request, and we are processing a bulk reply
     * that is large enough, try to maximize the probability that the query
     * buffer contains exactly the SDS string representing the object, even
     * at the risk of requiring more read(2) calls. This way the function
     * processMultiBulkBuffer() can avoid copying buffers to create the
     * Redis Object representing the argument. */
    if (c->reqtype == REDIS_REQ_MULTIBULK && c->multibulklen && c->bulklen != -1
        && c->bulklen >= REDIS_MBULK_BIG_ARG)
    {
        int remaining = (unsigned)(c->bulklen+2)-sdslen(c->querybuf);

        if (remaining < readlen) readlen = remaining;
    }

    // 获取查询缓冲区当前内容的长度
    // 如果读取出现 short read ，那么可能会有内容滞留在读取缓冲区里面
    // 这些滞留内容也许不能完整构成一个符合协议的命令，
    qblen = sdslen(c->querybuf);
    // 如果有需要，更新缓冲区内容长度的峰值（peak）
    if (c->querybuf_peak < qblen) c->querybuf_peak = qblen;
    // 为查询缓冲区分配空间
    c->querybuf = sdsMakeRoomFor(c->querybuf, readlen);
    // 读入内容到查询缓存
    nread = read(fd, c->querybuf+qblen, readlen);

    // 读入出错
    if (nread == -1) {
        if (errno == EAGAIN) {
            nread = 0;
        } else {
            redisLog(REDIS_VERBOSE, "Reading from client: %s",strerror(errno));
            freeClient(c);
            return;
        }
    // 遇到 EOF
    } else if (nread == 0) {
        redisLog(REDIS_VERBOSE, "Client closed connection");
        freeClient(c);
        return;
    }

    if (nread) {
        // 根据内容，更新查询缓冲区（SDS） free 和 len 属性
        // 并将 '\0' 正确地放到内容的最后
        sdsIncrLen(c->querybuf,nread);
        // 记录服务器和客户端最后一次互动的时间
        c->lastinteraction = server.unixtime;
        // 如果客户端是 master 的话，更新它的复制偏移量
        if (c->flags & REDIS_MASTER) c->reploff += nread;
    } else {
        // 在 nread == -1 且 errno == EAGAIN 时运行
        server.current_client = NULL;
        return;
    }

    // 查询缓冲区长度超出服务器最大缓冲区长度
    // 清空缓冲区并释放客户端
    if (sdslen(c->querybuf) > server.client_max_querybuf_len) {
        sds ci = getClientInfoString(c), bytes = sdsempty();

        bytes = sdscatrepr(bytes,c->querybuf,64);
        redisLog(REDIS_WARNING,"Closing client that reached max query buffer length: %s (qbuf initial bytes: %s)", ci, bytes);
        sdsfree(ci);
        sdsfree(bytes);
        freeClient(c);
        return;
    }

    // 从查询缓存重读取内容，创建参数，并执行命令
    // 函数会执行到缓存中的所有内容都被处理完为止
    processInputBuffer(c);

    server.current_client = NULL;
}

void getClientsMaxBuffers(unsigned long *longest_output_list,
                          unsigned long *biggest_input_buffer) {
    redisClient *c;
    listNode *ln;
    listIter li;
    unsigned long lol = 0, bib = 0;

    listRewind(server.clients,&li);
    while ((ln = listNext(&li)) != NULL) {
        c = listNodeValue(ln);

        if (listLength(c->reply) > lol) lol = listLength(c->reply);
        if (sdslen(c->querybuf) > bib) bib = sdslen(c->querybuf);
    }
    *longest_output_list = lol;
    *biggest_input_buffer = bib;
}

/* This is an helper function for getClientPeerId().
 * It writes the specified ip/port to "peerid" as a null termiated string
 * in the form ip:port if ip does not contain ":" itself, otherwise
 * [ip]:port format is used (for IPv6 addresses basically). */
void formatPeerId(char *peerid, size_t peerid_len, char *ip, int port) {
    if (strchr(ip,':'))
        snprintf(peerid,peerid_len,"[%s]:%d",ip,port);
    else
        snprintf(peerid,peerid_len,"%s:%d",ip,port);
}

/* A Redis "Peer ID" is a colon separated ip:port pair.
 * For IPv4 it's in the form x.y.z.k:pork, example: "127.0.0.1:1234".
 * For IPv6 addresses we use [] around the IP part, like in "[::1]:1234".
 * For Unix socekts we use path:0, like in "/tmp/redis:0".
 *
 * A Peer ID always fits inside a buffer of REDIS_PEER_ID_LEN bytes, including
 * the null term.
 *
 * The function returns REDIS_OK on succcess, and REDIS_ERR on failure.
 *
 * On failure the function still populates 'peerid' with the "?:0" string
 * in case you want to relax error checking or need to display something
 * anyway (see anetPeerToString implementation for more info). */
int getClientPeerId(redisClient *client, char *peerid, size_t peerid_len) {
    char ip[REDIS_IP_STR_LEN];
    int port;

    if (client->flags & REDIS_UNIX_SOCKET) {
        /* Unix socket client. */
        snprintf(peerid,peerid_len,"%s:0",server.unixsocket);
        return REDIS_OK;
    } else {
        /* TCP client. */
        int retval = anetPeerToString(client->fd,ip,sizeof(ip),&port);
        formatPeerId(peerid,peerid_len,ip,port);
        return (retval == -1) ? REDIS_ERR : REDIS_OK;
    }
}

/* Turn a Redis client into an sds string representing its state. */
// 将给定客户端的信息保存到一个 SDS 中
sds getClientInfoString(redisClient *client) {
    char peerid[REDIS_PEER_ID_LEN], flags[16], events[3], *p;
    int emask;

    getClientPeerId(client,peerid,sizeof(peerid));
    p = flags;
    if (client->flags & REDIS_SLAVE) {
        if (client->flags & REDIS_MONITOR)
            *p++ = 'O';
        else
            *p++ = 'S';
    }
    if (client->flags & REDIS_MASTER) *p++ = 'M';
    if (client->flags & REDIS_MULTI) *p++ = 'x';
    if (client->flags & REDIS_BLOCKED) *p++ = 'b';
    if (client->flags & REDIS_DIRTY_CAS) *p++ = 'd';
    if (client->flags & REDIS_CLOSE_AFTER_REPLY) *p++ = 'c';
    if (client->flags & REDIS_UNBLOCKED) *p++ = 'u';
    if (client->flags & REDIS_CLOSE_ASAP) *p++ = 'A';
    if (client->flags & REDIS_UNIX_SOCKET) *p++ = 'U';
    if (p == flags) *p++ = 'N';
    *p++ = '\0';

    emask = client->fd == -1 ? 0 : aeGetFileEvents(server.el,client->fd);
    p = events;
    if (emask & AE_READABLE) *p++ = 'r';
    if (emask & AE_WRITABLE) *p++ = 'w';
    *p = '\0';
    return sdscatprintf(sdsempty(),
        "addr=%s fd=%d name=%s age=%ld idle=%ld flags=%s db=%d sub=%d psub=%d multi=%d qbuf=%lu qbuf-free=%lu obl=%lu oll=%lu omem=%lu events=%s cmd=%s",
        peerid,
        client->fd,
        client->name ? (char*)client->name->ptr : "",
        (long)(server.unixtime - client->ctime),
        (long)(server.unixtime - client->lastinteraction),
        flags,
        client->db->id,
        (int) dictSize(client->pubsub_channels),
        (int) listLength(client->pubsub_patterns),
        (client->flags & REDIS_MULTI) ? client->mstate.count : -1,
        (unsigned long) sdslen(client->querybuf),
        (unsigned long) sdsavail(client->querybuf),
        (unsigned long) client->bufpos,
        (unsigned long) listLength(client->reply),
        getClientOutputBufferMemoryUsage(client),
        events,
        client->lastcmd ? client->lastcmd->name : "NULL");
}

/*
 * 打印出所有连接到服务器的客户端的信息
 */
sds getAllClientsInfoString(void) {
    listNode *ln;
    listIter li;
    redisClient *client;
    sds o = sdsempty();

    listRewind(server.clients,&li);
    while ((ln = listNext(&li)) != NULL) {
        sds cs;

        client = listNodeValue(ln);
        cs = getClientInfoString(client);
        o = sdscatsds(o,cs);
        sdsfree(cs);
        o = sdscatlen(o,"\n",1);
    }
    return o;
}

/*
 * CLIENT 命令的实现
 */
void clientCommand(redisClient *c) {
    listNode *ln;
    listIter li;
    redisClient *client;

    // CLIENT list
    if (!strcasecmp(c->argv[1]->ptr,"list") && c->argc == 2) {
        sds o = getAllClientsInfoString();
        addReplyBulkCBuffer(c,o,sdslen(o));
        sdsfree(o);

    // CLIENT kill
    } else if (!strcasecmp(c->argv[1]->ptr,"kill") && c->argc == 3) {

        // 遍历客户端链表，并杀死指定地址的客户端
        listRewind(server.clients,&li);
        while ((ln = listNext(&li)) != NULL) {
            char peerid[REDIS_PEER_ID_LEN];

            client = listNodeValue(ln);
            if (getClientPeerId(client,peerid,sizeof(peerid)) == REDIS_ERR)
                continue;
            if (strcmp(peerid,c->argv[2]->ptr) == 0) {
                addReply(c,shared.ok);
                if (c == client) {
                    client->flags |= REDIS_CLOSE_AFTER_REPLY;
                } else {
                    freeClient(client);
                }
                return;
            }
        }
        addReplyError(c,"No such client");

    // CLIENT setname 设置客户端名字
    } else if (!strcasecmp(c->argv[1]->ptr,"setname") && c->argc == 3) {
        int j, len = sdslen(c->argv[2]->ptr);
        char *p = c->argv[2]->ptr;

        /* Setting the client name to an empty string actually removes
         * the current name. */
        // 名字为空时，清空客户端的名字
        if (len == 0) {
            if (c->name) decrRefCount(c->name);
            c->name = NULL;
            addReply(c,shared.ok);
            return;
        }

        /* Otherwise check if the charset is ok. We need to do this otherwise
         * CLIENT LIST format will break. You should always be able to
         * split by space to get the different fields. */
        for (j = 0; j < len; j++) {
            if (p[j] < '!' || p[j] > '~') { /* ASCII is assumed. */
                addReplyError(c,
                    "Client names cannot contain spaces, "
                    "newlines or special characters.");
                return;
            }
        }
        if (c->name) decrRefCount(c->name);
        c->name = c->argv[2];
        incrRefCount(c->name);
        addReply(c,shared.ok);

    // CLIENT getname 获取客户端的名字
    } else if (!strcasecmp(c->argv[1]->ptr,"getname") && c->argc == 2) {
        if (c->name)
            addReplyBulk(c,c->name);
        else
            addReply(c,shared.nullbulk);
    } else {
        addReplyError(c, "Syntax error, try CLIENT (LIST | KILL ip:port | GETNAME | SETNAME connection-name)");
    }
}

/* Rewrite the command vector of the client. All the new objects ref count
 * is incremented. The old command vector is freed, and the old objects
 * ref count is decremented. */
// 修改客户端的参数数组
void rewriteClientCommandVector(redisClient *c, int argc, ...) {
    va_list ap;
    int j;
    robj **argv; /* The new argument vector */

    // 创建新参数
    argv = zmalloc(sizeof(robj*)*argc);
    va_start(ap,argc);
    for (j = 0; j < argc; j++) {
        robj *a;
        
        a = va_arg(ap, robj*);
        argv[j] = a;
        incrRefCount(a);
    }
    /* We free the objects in the original vector at the end, so we are
     * sure that if the same objects are reused in the new vector the
     * refcount gets incremented before it gets decremented. */
    // 释放旧参数
    for (j = 0; j < c->argc; j++) decrRefCount(c->argv[j]);
    zfree(c->argv);

    /* Replace argv and argc with our new versions. */
    // 用新参数替换
    c->argv = argv;
    c->argc = argc;
    c->cmd = lookupCommandOrOriginal(c->argv[0]->ptr);
    redisAssertWithInfo(c,NULL,c->cmd != NULL);
    va_end(ap);
}

/* Rewrite a single item in the command vector.
 * The new val ref count is incremented, and the old decremented. */
// 修改单个参数
void rewriteClientCommandArgument(redisClient *c, int i, robj *newval) {
    robj *oldval;
   
    redisAssertWithInfo(c,NULL,i < c->argc);
    oldval = c->argv[i];
    c->argv[i] = newval;
    incrRefCount(newval);
    decrRefCount(oldval);

    /* If this is the command name make sure to fix c->cmd. */
    if (i == 0) {
        c->cmd = lookupCommandOrOriginal(c->argv[0]->ptr);
        redisAssertWithInfo(c,NULL,c->cmd != NULL);
    }
}

/* This function returns the number of bytes that Redis is virtually
 * using to store the reply still not read by the client.
 * It is "virtual" since the reply output list may contain objects that
 * are shared and are not really using additional memory.
 *
 * 函数返回客用于保存目前仍未返回给客户端的回复的虚拟大小（以字节为单位）。
 * 之所以说是虚拟大小，因为回复列表中可能有包含共享的对象。
 *
 * The function returns the total sum of the length of all the objects
 * stored in the output list, plus the memory used to allocate every
 * list node. The static reply buffer is not taken into account since it
 * is allocated anyway.
 *
 * 函数返回回复列表中所包含的全部对象的体积总和，
 * 加上列表节点所分配的空间。
 * 静态回复缓冲区不会被计算在内，因为它总是会被分配的。
 *
 * Note: this function is very fast so can be called as many time as
 * the caller wishes. The main usage of this function currently is
 * enforcing the client output length limits. 
 *
 * 注意：这个函数的速度很快，所以它可以被随意地调用多次。
 * 这个函数目前的主要作用就是用来强制客户端输出长度限制。
 */
unsigned long getClientOutputBufferMemoryUsage(redisClient *c) {
    unsigned long list_item_size = sizeof(listNode)+sizeof(robj);

    return c->reply_bytes + (list_item_size*listLength(c->reply));
}

/* Get the class of a client, used in order to enforce limits to different
 * classes of clients.
 *
 * 获取客户端的类型，用于对不同类型的客户端应用不同的限制。
 *
 * The function will return one of the following:
 * 
 * 函数将返回以下三个值的其中一个：
 *
 * REDIS_CLIENT_LIMIT_CLASS_NORMAL -> Normal client
 *                                    普通客户端
 *
 * REDIS_CLIENT_LIMIT_CLASS_SLAVE  -> Slave or client executing MONITOR command
 *                                    从服务器，或者正在执行 MONITOR 命令的客户端
 *
 * REDIS_CLIENT_LIMIT_CLASS_PUBSUB -> Client subscribed to Pub/Sub channels
 *                                    正在进行订阅操作（SUBSCRIBE/PSUBSCRIBE）的客户端
 */
int getClientLimitClass(redisClient *c) {
    if (c->flags & REDIS_SLAVE) return REDIS_CLIENT_LIMIT_CLASS_SLAVE;
    if (dictSize(c->pubsub_channels) || listLength(c->pubsub_patterns))
        return REDIS_CLIENT_LIMIT_CLASS_PUBSUB;
    return REDIS_CLIENT_LIMIT_CLASS_NORMAL;
}

// 根据名字，获取客户端的类型常量
int getClientLimitClassByName(char *name) {
    if (!strcasecmp(name,"normal")) return REDIS_CLIENT_LIMIT_CLASS_NORMAL;
    else if (!strcasecmp(name,"slave")) return REDIS_CLIENT_LIMIT_CLASS_SLAVE;
    else if (!strcasecmp(name,"pubsub")) return REDIS_CLIENT_LIMIT_CLASS_PUBSUB;
    else return -1;
}

// 根据客户端的类型，获取名字
char *getClientLimitClassName(int class) {
    switch(class) {
    case REDIS_CLIENT_LIMIT_CLASS_NORMAL:   return "normal";
    case REDIS_CLIENT_LIMIT_CLASS_SLAVE:    return "slave";
    case REDIS_CLIENT_LIMIT_CLASS_PUBSUB:   return "pubsub";
    default:                                return NULL;
    }
}

/* The function checks if the client reached output buffer soft or hard
 * limit, and also update the state needed to check the soft limit as
 * a side effect.
 *
 * 这个函数检查客户端是否达到了输出缓冲区的软性（soft）限制或者硬性（hard）限制，
 * 并在到达软限制时，对客户端进行标记。
 *
 * Return value: non-zero if the client reached the soft or the hard limit.
 *               Otherwise zero is returned. 
 *
 * 返回值：到达软性限制或者硬性限制时，返回非 0 值。
 *         否则返回 0 。
 */
int checkClientOutputBufferLimits(redisClient *c) {
    int soft = 0, hard = 0, class;

    // 获取客户端回复缓冲区的大小
    unsigned long used_mem = getClientOutputBufferMemoryUsage(c);

    // 获取客户端的限制大小
    class = getClientLimitClass(c);

    // 检查软性限制
    if (server.client_obuf_limits[class].hard_limit_bytes &&
        used_mem >= server.client_obuf_limits[class].hard_limit_bytes)
        hard = 1;

    // 检查硬性限制
    if (server.client_obuf_limits[class].soft_limit_bytes &&
        used_mem >= server.client_obuf_limits[class].soft_limit_bytes)
        soft = 1;

    /* We need to check if the soft limit is reached continuously for the
     * specified amount of seconds. */
    // 达到软性限制
    if (soft) {

        // 第一次达到软性限制
        if (c->obuf_soft_limit_reached_time == 0) {
            // 记录时间
            c->obuf_soft_limit_reached_time = server.unixtime;
            // 关闭软性限制 flag
            soft = 0; /* First time we see the soft limit reached */

        // 再次达到软性限制
        } else {
            // 软性限制的连续时长
            time_t elapsed = server.unixtime - c->obuf_soft_limit_reached_time;

            // 如果没有超过最大连续时长的话，那么关闭软性限制 flag
            // 如果超过了最大连续时长的话，软性限制 flag 就会被保留
            if (elapsed <=
                server.client_obuf_limits[class].soft_limit_seconds) {
                soft = 0; /* The client still did not reached the max number of
                             seconds for the soft limit to be considered
                             reached. */
            }
        }
    } else {
        // 未达到软性限制，或者已脱离软性限制，那么清空软性限制的进入时间
        c->obuf_soft_limit_reached_time = 0;
    }

    return soft || hard;
}

/* Asynchronously close a client if soft or hard limit is reached on the
 * output buffer size. The caller can check if the client will be closed
 * checking if the client REDIS_CLOSE_ASAP flag is set.
 *
 * 如果客户端达到缓冲区大小的软性或者硬性限制，那么打开客户端的 ``REDIS_CLOSE_ASAP`` 状态，
 * 让服务器异步地关闭客户端。
 *
 * Note: we need to close the client asynchronously because this function is
 * called from contexts where the client can't be freed safely, i.e. from the
 * lower level functions pushing data inside the client output buffers. 
 *
 * 注意：
 * 我们不能直接关闭客户端，而要异步关闭的原因是客户端正处于一个不能被安全地关闭的上下文中。
 * 比如说，可能有底层函数正在推入数据到客户端的输出缓冲区里面。      
 */
void asyncCloseClientOnOutputBufferLimitReached(redisClient *c) {
    redisAssert(c->reply_bytes < ULONG_MAX-(1024*64));

    // 已经被标记了
    if (c->reply_bytes == 0 || c->flags & REDIS_CLOSE_ASAP) return;

    // 检查限制
    if (checkClientOutputBufferLimits(c)) {
        sds client = getClientInfoString(c);

        // 异步关闭
        freeClientAsync(c);
        redisLog(REDIS_WARNING,"Client %s scheduled to be closed ASAP for overcoming of output buffer limits.", client);
        sdsfree(client);
    }
}

/* Helper function used by freeMemoryIfNeeded() in order to flush slaves
 * output buffers without returning control to the event loop. */
// freeMemoryIfNeeded() 函数的辅助函数，
// 用于在不进入事件循环的情况下，冲洗所有从服务器的输出缓冲区。
void flushSlavesOutputBuffers(void) {
    listIter li;
    listNode *ln;

    listRewind(server.slaves,&li);
    while((ln = listNext(&li))) {
        redisClient *slave = listNodeValue(ln);
        int events;

        events = aeGetFileEvents(server.el,slave->fd);
        if (events & AE_WRITABLE &&
            slave->replstate == REDIS_REPL_ONLINE &&
            listLength(slave->reply))
        {
            sendReplyToClient(server.el,slave->fd,slave,0);
        }
    }
}<|MERGE_RESOLUTION|>--- conflicted
+++ resolved
@@ -151,30 +151,20 @@
     // 回复链表的释放和复制函数
     listSetFreeMethod(c->reply,decrRefCountVoid);
     listSetDupMethod(c->reply,dupClientReplyValue);
-<<<<<<< HEAD
+    c->btype = REDIS_BLOCKED_NONE;
+    // 阻塞超时
+    c->bpop.timeout = 0;
     // 造成客户端阻塞的列表键
     c->bpop.keys = dictCreate(&setDictType,NULL);
-    // 阻塞超时
-    c->bpop.timeout = 0;
     // 在解除阻塞时将元素推入到 target 指定的键中
     // BRPOPLPUSH 命令时使用
-    c->bpop.target = NULL;
-    // 需要从 SWAP 中取出的键，似乎是遗留代码
-    c->io_keys = listCreate();
-    // 进行事务时监视的键
-    c->watched_keys = listCreate();
-    listSetFreeMethod(c->io_keys,decrRefCountVoid);
-    // 订阅的频道和模式
-=======
-    c->btype = REDIS_BLOCKED_NONE;
-    c->bpop.timeout = 0;
-    c->bpop.keys = dictCreate(&setDictType,NULL);
     c->bpop.target = NULL;
     c->bpop.numreplicas = 0;
     c->bpop.reploffset = 0;
     c->woff = 0;
+    // 进行事务时监视的键
     c->watched_keys = listCreate();
->>>>>>> c5618e7f
+    // 订阅的频道和模式
     c->pubsub_channels = dictCreate(&setDictType,NULL);
     c->pubsub_patterns = listCreate();
     listSetFreeMethod(c->pubsub_patterns,decrRefCountVoid);
@@ -898,27 +888,12 @@
         return;
     }
 
-<<<<<<< HEAD
-    /* Note that if the client we are freeing is blocked into a blocking
-     * call, we have to set querybuf to NULL *before* to call
-     * unblockClientWaitingData() to avoid processInputBuffer() will get
-     * called. Also it is important to remove the file events after
-     * this, because this call adds the READABLE event. */
-    // 清空查询缓冲区
-    sdsfree(c->querybuf);
-    c->querybuf = NULL;
-
-    // 清空阻塞信息
-    if (c->flags & REDIS_BLOCKED)
-        unblockClientWaitingData(c);
-=======
     /* Free the query buffer */
     sdsfree(c->querybuf);
     c->querybuf = NULL;
 
     /* Deallocate structures used to block on blocking ops. */
     if (c->flags & REDIS_BLOCKED) unblockClient(c);
->>>>>>> c5618e7f
     dictRelease(c->bpop.keys);
 
     /* UNWATCH all the keys */
@@ -957,12 +932,8 @@
     }
 
     /* When client was just unblocked because of a blocking operation,
-<<<<<<< HEAD
-     * remove it from the list with unblocked clients. */
+     * remove it from the list of unblocked clients. */
     // 删除客户端的阻塞信息
-=======
-     * remove it from the list of unblocked clients. */
->>>>>>> c5618e7f
     if (c->flags & REDIS_UNBLOCKED) {
         ln = listSearchKey(server.unblocked_clients,c);
         redisAssert(ln != NULL);
@@ -1000,13 +971,8 @@
         listDelNode(server.clients_to_close,ln);
     }
 
-<<<<<<< HEAD
-    /* Release memory */
-    // 清除名字
-=======
     /* Release other dynamically allocated client structure fields,
      * and finally release the client structure itself. */
->>>>>>> c5618e7f
     if (c->name) decrRefCount(c->name);
     // 清除参数空间
     zfree(c->argv);
