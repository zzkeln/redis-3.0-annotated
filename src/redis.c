/*
 * Copyright (c) 2009-2012, Salvatore Sanfilippo <antirez at gmail dot com>
 * All rights reserved.
 *
 * Redistribution and use in source and binary forms, with or without
 * modification, are permitted provided that the following conditions are met:
 *
 *   * Redistributions of source code must retain the above copyright notice,
 *     this list of conditions and the following disclaimer.
 *   * Redistributions in binary form must reproduce the above copyright
 *     notice, this list of conditions and the following disclaimer in the
 *     documentation and/or other materials provided with the distribution.
 *   * Neither the name of Redis nor the names of its contributors may be used
 *     to endorse or promote products derived from this software without
 *     specific prior written permission.
 *
 * THIS SOFTWARE IS PROVIDED BY THE COPYRIGHT HOLDERS AND CONTRIBUTORS "AS IS"
 * AND ANY EXPRESS OR IMPLIED WARRANTIES, INCLUDING, BUT NOT LIMITED TO, THE
 * IMPLIED WARRANTIES OF MERCHANTABILITY AND FITNESS FOR A PARTICULAR PURPOSE
 * ARE DISCLAIMED. IN NO EVENT SHALL THE COPYRIGHT OWNER OR CONTRIBUTORS BE
 * LIABLE FOR ANY DIRECT, INDIRECT, INCIDENTAL, SPECIAL, EXEMPLARY, OR
 * CONSEQUENTIAL DAMAGES (INCLUDING, BUT NOT LIMITED TO, PROCUREMENT OF
 * SUBSTITUTE GOODS OR SERVICES; LOSS OF USE, DATA, OR PROFITS; OR BUSINESS
 * INTERRUPTION) HOWEVER CAUSED AND ON ANY THEORY OF LIABILITY, WHETHER IN
 * CONTRACT, STRICT LIABILITY, OR TORT (INCLUDING NEGLIGENCE OR OTHERWISE)
 * ARISING IN ANY WAY OUT OF THE USE OF THIS SOFTWARE, EVEN IF ADVISED OF THE
 * POSSIBILITY OF SUCH DAMAGE.
 */

#include "redis.h"
#include "cluster.h"
#include "slowlog.h"
#include "bio.h"

#include <time.h>
#include <signal.h>
#include <sys/wait.h>
#include <errno.h>
#include <assert.h>
#include <ctype.h>
#include <stdarg.h>
#include <arpa/inet.h>
#include <sys/stat.h>
#include <fcntl.h>
#include <sys/time.h>
#include <sys/resource.h>
#include <sys/uio.h>
#include <limits.h>
#include <float.h>
#include <math.h>
#include <sys/resource.h>
#include <sys/utsname.h>
#include <locale.h>

/* Our shared "common" objects */

struct sharedObjectsStruct shared;

/* Global vars that are actually used as constants. The following double
 * values are used for double on-disk serialization, and are initialized
 * at runtime to avoid strange compiler optimizations. */

double R_Zero, R_PosInf, R_NegInf, R_Nan;

/*================================= Globals ================================= */

/* Global vars */
struct redisServer server; /* server global state */
struct redisCommand *commandTable;

/* Our command table.
 *
 * 命令表
 *
 * Every entry is composed of the following fields:
 *
 * 表中的每个项都由以下域组成：
 *
 * name: a string representing the command name.
 *       命令的名字
 *
 * function: pointer to the C function implementing the command.
 *           一个指向命令的实现函数的指针
 *
 * arity: number of arguments, it is possible to use -N to say >= N
 *        参数的数量。可以用 -N 表示 >= N 
 *
 * sflags: command flags as string. See below for a table of flags.
 *         字符串形式的 FLAG ，用来计算以下的真实 FLAG 
 *
 * flags: flags as bitmask. Computed by Redis using the 'sflags' field.
 *        位掩码形式的 FLAG ，根据 sflags 的字符串计算得出
 *
 * get_keys_proc: an optional function to get key arguments from a command.
 *                This is only used when the following three fields are not
 *                enough to specify what arguments are keys.
 *                一个可选的函数，用于从命令中取出 key 参数，仅在以下三个参数都不足以表示 key 参数时使用
 *
 * first_key_index: first argument that is a key
 *                  第一个 key 参数的位置
 *
 * last_key_index: last argument that is a key
 *                 最后一个 key 参数的位置
 *
 * key_step: step to get all the keys from first to last argument. For instance
 *           in MSET the step is two since arguments are key,val,key,val,...
 *           从 first 参数和 last 参数之间，所有 key 的步数（step）
 *           比如说， MSET 命令的格式为 MSET key value [key value ...]
 *           它的 step 就为 2
 *
 * microseconds: microseconds of total execution time for this command.
 *               执行这个命令耗费的总微秒数
 *
 * calls: total number of calls of this command.
 *        命令被执行的总次数
 *
 * The flags, microseconds and calls fields are computed by Redis and should
 * always be set to zero.
 *
 * microseconds 和 call 由 Redis 计算，总是初始化为 0 。
 *
 * Command flags are expressed using strings where every character represents
 * a flag. Later the populateCommandTable() function will take care of
 * populating the real 'flags' field using this characters.
 *
 * 命令的 FLAG 首先由 SFLAG 域设置，之后 populateCommandTable() 函数从 sflags 属性中计算出真正的 FLAG 到 flags 属性中。
 *
 * This is the meaning of the flags:
 *
 * 以下是各个 FLAG 的意义：
 *
 * w: write command (may modify the key space).
 *    写入命令，可能会修改 key space
 *
 * r: read command  (will never modify the key space).
 *    读命令，不修改 key space
 * m: may increase memory usage once called. Don't allow if out of memory.
 *    可能会占用大量内存的命令，调用时对内存占用进行检查
 *
 * a: admin command, like SAVE or SHUTDOWN.
 *    管理用途的命令，比如 SAVE 和 SHUTDOWN
 *
 * p: Pub/Sub related command.
 *    发布/订阅相关的命令
 *
 * f: force replication of this command, regardless of server.dirty.
 *    无视 server.dirty ，强制复制这个命令。
 *
 * s: command not allowed in scripts.
 *    不允许在脚本中使用的命令
 *
 * R: random command. Command is not deterministic, that is, the same command
 *    with the same arguments, with the same key space, may have different
 *    results. For instance SPOP and RANDOMKEY are two random commands.
 *    随机命令。
 *    命令是非确定性的：对于同样的命令，同样的参数，同样的键，结果可能不同。
 *    比如 SPOP 和 RANDOMKEY 就是这样的例子。
 *
 * S: Sort command output array if called from script, so that the output
 *    is deterministic.
 *    如果命令在 Lua 脚本中执行，那么对输出进行排序，从而得出确定性的输出。
 *
 * l: Allow command while loading the database.
 *    允许在载入数据库时使用的命令。
 *
 * t: Allow command while a slave has stale data but is not allowed to
 *    server this data. Normally no command is accepted in this condition
 *    but just a few.
 *    允许在附属节点带有过期数据时执行的命令。
 *    这类命令很少有，只有几个。
 *
 * M: Do not automatically propagate the command on MONITOR.
 *    不要在 MONITOR 模式下自动广播的命令。
 *
 * k: Perform an implicit ASKING for this command, so the command will be
 *    accepted in cluster mode if the slot is marked as 'importing'.
 *    为这个命令执行一个显式的 ASKING ，
 *    使得在集群模式下，一个被标示为 importing 的槽可以接收这命令。
 */
struct redisCommand redisCommandTable[] = {
    {"get",getCommand,2,"r",0,NULL,1,1,1,0,0},
    {"set",setCommand,-3,"wm",0,noPreloadGetKeys,1,1,1,0,0},
    {"setnx",setnxCommand,3,"wm",0,noPreloadGetKeys,1,1,1,0,0},
    {"setex",setexCommand,4,"wm",0,noPreloadGetKeys,1,1,1,0,0},
    {"psetex",psetexCommand,4,"wm",0,noPreloadGetKeys,1,1,1,0,0},
    {"append",appendCommand,3,"wm",0,NULL,1,1,1,0,0},
    {"strlen",strlenCommand,2,"r",0,NULL,1,1,1,0,0},
    {"del",delCommand,-2,"w",0,noPreloadGetKeys,1,-1,1,0,0},
    {"exists",existsCommand,2,"r",0,NULL,1,1,1,0,0},
    {"setbit",setbitCommand,4,"wm",0,NULL,1,1,1,0,0},
    {"getbit",getbitCommand,3,"r",0,NULL,1,1,1,0,0},
    {"setrange",setrangeCommand,4,"wm",0,NULL,1,1,1,0,0},
    {"getrange",getrangeCommand,4,"r",0,NULL,1,1,1,0,0},
    {"substr",getrangeCommand,4,"r",0,NULL,1,1,1,0,0},
    {"incr",incrCommand,2,"wm",0,NULL,1,1,1,0,0},
    {"decr",decrCommand,2,"wm",0,NULL,1,1,1,0,0},
    {"mget",mgetCommand,-2,"r",0,NULL,1,-1,1,0,0},
    {"rpush",rpushCommand,-3,"wm",0,NULL,1,1,1,0,0},
    {"lpush",lpushCommand,-3,"wm",0,NULL,1,1,1,0,0},
    {"rpushx",rpushxCommand,3,"wm",0,NULL,1,1,1,0,0},
    {"lpushx",lpushxCommand,3,"wm",0,NULL,1,1,1,0,0},
    {"linsert",linsertCommand,5,"wm",0,NULL,1,1,1,0,0},
    {"rpop",rpopCommand,2,"w",0,NULL,1,1,1,0,0},
    {"lpop",lpopCommand,2,"w",0,NULL,1,1,1,0,0},
    {"brpop",brpopCommand,-3,"ws",0,NULL,1,1,1,0,0},
    {"brpoplpush",brpoplpushCommand,4,"wms",0,NULL,1,2,1,0,0},
    {"blpop",blpopCommand,-3,"ws",0,NULL,1,-2,1,0,0},
    {"llen",llenCommand,2,"r",0,NULL,1,1,1,0,0},
    {"lindex",lindexCommand,3,"r",0,NULL,1,1,1,0,0},
    {"lset",lsetCommand,4,"wm",0,NULL,1,1,1,0,0},
    {"lrange",lrangeCommand,4,"r",0,NULL,1,1,1,0,0},
    {"ltrim",ltrimCommand,4,"w",0,NULL,1,1,1,0,0},
    {"lrem",lremCommand,4,"w",0,NULL,1,1,1,0,0},
    {"rpoplpush",rpoplpushCommand,3,"wm",0,NULL,1,2,1,0,0},
    {"sadd",saddCommand,-3,"wm",0,NULL,1,1,1,0,0},
    {"srem",sremCommand,-3,"w",0,NULL,1,1,1,0,0},
    {"smove",smoveCommand,4,"w",0,NULL,1,2,1,0,0},
    {"sismember",sismemberCommand,3,"r",0,NULL,1,1,1,0,0},
    {"scard",scardCommand,2,"r",0,NULL,1,1,1,0,0},
    {"spop",spopCommand,2,"wRs",0,NULL,1,1,1,0,0},
    {"srandmember",srandmemberCommand,-2,"rR",0,NULL,1,1,1,0,0},
    {"sinter",sinterCommand,-2,"rS",0,NULL,1,-1,1,0,0},
    {"sinterstore",sinterstoreCommand,-3,"wm",0,NULL,1,-1,1,0,0},
    {"sunion",sunionCommand,-2,"rS",0,NULL,1,-1,1,0,0},
    {"sunionstore",sunionstoreCommand,-3,"wm",0,NULL,1,-1,1,0,0},
    {"sdiff",sdiffCommand,-2,"rS",0,NULL,1,-1,1,0,0},
    {"sdiffstore",sdiffstoreCommand,-3,"wm",0,NULL,1,-1,1,0,0},
    {"smembers",sinterCommand,2,"rS",0,NULL,1,1,1,0,0},
    {"sscan",sscanCommand,-3,"rR",0,NULL,1,1,1,0,0},
    {"zadd",zaddCommand,-4,"wm",0,NULL,1,1,1,0,0},
    {"zincrby",zincrbyCommand,4,"wm",0,NULL,1,1,1,0,0},
    {"zrem",zremCommand,-3,"w",0,NULL,1,1,1,0,0},
    {"zremrangebyscore",zremrangebyscoreCommand,4,"w",0,NULL,1,1,1,0,0},
    {"zremrangebyrank",zremrangebyrankCommand,4,"w",0,NULL,1,1,1,0,0},
    {"zunionstore",zunionstoreCommand,-4,"wm",0,zunionInterGetKeys,0,0,0,0,0},
    {"zinterstore",zinterstoreCommand,-4,"wm",0,zunionInterGetKeys,0,0,0,0,0},
    {"zrange",zrangeCommand,-4,"r",0,NULL,1,1,1,0,0},
    {"zrangebyscore",zrangebyscoreCommand,-4,"r",0,NULL,1,1,1,0,0},
    {"zrevrangebyscore",zrevrangebyscoreCommand,-4,"r",0,NULL,1,1,1,0,0},
    {"zcount",zcountCommand,4,"r",0,NULL,1,1,1,0,0},
    {"zrevrange",zrevrangeCommand,-4,"r",0,NULL,1,1,1,0,0},
    {"zcard",zcardCommand,2,"r",0,NULL,1,1,1,0,0},
    {"zscore",zscoreCommand,3,"r",0,NULL,1,1,1,0,0},
    {"zrank",zrankCommand,3,"r",0,NULL,1,1,1,0,0},
    {"zrevrank",zrevrankCommand,3,"r",0,NULL,1,1,1,0,0},
    {"zscan",zscanCommand,-3,"rR",0,NULL,1,1,1,0,0},
    {"hset",hsetCommand,4,"wm",0,NULL,1,1,1,0,0},
    {"hsetnx",hsetnxCommand,4,"wm",0,NULL,1,1,1,0,0},
    {"hget",hgetCommand,3,"r",0,NULL,1,1,1,0,0},
    {"hmset",hmsetCommand,-4,"wm",0,NULL,1,1,1,0,0},
    {"hmget",hmgetCommand,-3,"r",0,NULL,1,1,1,0,0},
    {"hincrby",hincrbyCommand,4,"wm",0,NULL,1,1,1,0,0},
    {"hincrbyfloat",hincrbyfloatCommand,4,"wm",0,NULL,1,1,1,0,0},
    {"hdel",hdelCommand,-3,"w",0,NULL,1,1,1,0,0},
    {"hlen",hlenCommand,2,"r",0,NULL,1,1,1,0,0},
    {"hkeys",hkeysCommand,2,"rS",0,NULL,1,1,1,0,0},
    {"hvals",hvalsCommand,2,"rS",0,NULL,1,1,1,0,0},
    {"hgetall",hgetallCommand,2,"r",0,NULL,1,1,1,0,0},
    {"hexists",hexistsCommand,3,"r",0,NULL,1,1,1,0,0},
    {"hscan",hscanCommand,-3,"rR",0,NULL,1,1,1,0,0},
    {"incrby",incrbyCommand,3,"wm",0,NULL,1,1,1,0,0},
    {"decrby",decrbyCommand,3,"wm",0,NULL,1,1,1,0,0},
    {"incrbyfloat",incrbyfloatCommand,3,"wm",0,NULL,1,1,1,0,0},
    {"getset",getsetCommand,3,"wm",0,NULL,1,1,1,0,0},
    {"mset",msetCommand,-3,"wm",0,NULL,1,-1,2,0,0},
    {"msetnx",msetnxCommand,-3,"wm",0,NULL,1,-1,2,0,0},
    {"randomkey",randomkeyCommand,1,"rR",0,NULL,0,0,0,0,0},
    {"select",selectCommand,2,"rl",0,NULL,0,0,0,0,0},
    {"move",moveCommand,3,"w",0,NULL,1,1,1,0,0},
    {"rename",renameCommand,3,"w",0,renameGetKeys,1,2,1,0,0},
    {"renamenx",renamenxCommand,3,"w",0,renameGetKeys,1,2,1,0,0},
    {"expire",expireCommand,3,"w",0,NULL,1,1,1,0,0},
    {"expireat",expireatCommand,3,"w",0,NULL,1,1,1,0,0},
    {"pexpire",pexpireCommand,3,"w",0,NULL,1,1,1,0,0},
    {"pexpireat",pexpireatCommand,3,"w",0,NULL,1,1,1,0,0},
    {"keys",keysCommand,2,"rS",0,NULL,0,0,0,0,0},
    {"scan",scanCommand,-2,"rR",0,NULL,0,0,0,0,0},
    {"dbsize",dbsizeCommand,1,"r",0,NULL,0,0,0,0,0},
    {"auth",authCommand,2,"rslt",0,NULL,0,0,0,0,0},
    {"ping",pingCommand,1,"rt",0,NULL,0,0,0,0,0},
    {"echo",echoCommand,2,"r",0,NULL,0,0,0,0,0},
    {"save",saveCommand,1,"ars",0,NULL,0,0,0,0,0},
    {"bgsave",bgsaveCommand,1,"ar",0,NULL,0,0,0,0,0},
    {"bgrewriteaof",bgrewriteaofCommand,1,"ar",0,NULL,0,0,0,0,0},
    {"shutdown",shutdownCommand,-1,"arl",0,NULL,0,0,0,0,0},
    {"lastsave",lastsaveCommand,1,"rR",0,NULL,0,0,0,0,0},
    {"type",typeCommand,2,"r",0,NULL,1,1,1,0,0},
    {"multi",multiCommand,1,"rs",0,NULL,0,0,0,0,0},
    {"exec",execCommand,1,"sM",0,NULL,0,0,0,0,0},
    {"discard",discardCommand,1,"rs",0,NULL,0,0,0,0,0},
    {"sync",syncCommand,1,"ars",0,NULL,0,0,0,0,0},
    {"psync",syncCommand,3,"ars",0,NULL,0,0,0,0,0},
    {"replconf",replconfCommand,-1,"arslt",0,NULL,0,0,0,0,0},
    {"flushdb",flushdbCommand,1,"w",0,NULL,0,0,0,0,0},
    {"flushall",flushallCommand,1,"w",0,NULL,0,0,0,0,0},
    {"sort",sortCommand,-2,"wm",0,NULL,1,1,1,0,0},
    {"info",infoCommand,-1,"rlt",0,NULL,0,0,0,0,0},
    {"monitor",monitorCommand,1,"ars",0,NULL,0,0,0,0,0},
    {"ttl",ttlCommand,2,"r",0,NULL,1,1,1,0,0},
    {"pttl",pttlCommand,2,"r",0,NULL,1,1,1,0,0},
    {"persist",persistCommand,2,"w",0,NULL,1,1,1,0,0},
    {"slaveof",slaveofCommand,3,"ast",0,NULL,0,0,0,0,0},
    {"debug",debugCommand,-2,"as",0,NULL,0,0,0,0,0},
    {"config",configCommand,-2,"ar",0,NULL,0,0,0,0,0},
    {"subscribe",subscribeCommand,-2,"rpslt",0,NULL,0,0,0,0,0},
    {"unsubscribe",unsubscribeCommand,-1,"rpslt",0,NULL,0,0,0,0,0},
    {"psubscribe",psubscribeCommand,-2,"rpslt",0,NULL,0,0,0,0,0},
    {"punsubscribe",punsubscribeCommand,-1,"rpslt",0,NULL,0,0,0,0,0},
    {"publish",publishCommand,3,"pltr",0,NULL,0,0,0,0,0},
    {"pubsub",pubsubCommand,-2,"pltrR",0,NULL,0,0,0,0,0},
    {"watch",watchCommand,-2,"rs",0,noPreloadGetKeys,1,-1,1,0,0},
    {"unwatch",unwatchCommand,1,"rs",0,NULL,0,0,0,0,0},
    {"cluster",clusterCommand,-2,"ar",0,NULL,0,0,0,0,0},
    {"restore",restoreCommand,-4,"awm",0,NULL,1,1,1,0,0},
    {"restore-asking",restoreCommand,-4,"awmk",0,NULL,1,1,1,0,0},
    {"migrate",migrateCommand,-6,"aw",0,NULL,0,0,0,0,0},
    {"asking",askingCommand,1,"r",0,NULL,0,0,0,0,0},
    {"dump",dumpCommand,2,"ar",0,NULL,1,1,1,0,0},
    {"object",objectCommand,-2,"r",0,NULL,2,2,2,0,0},
    {"client",clientCommand,-2,"ar",0,NULL,0,0,0,0,0},
    {"eval",evalCommand,-3,"s",0,zunionInterGetKeys,0,0,0,0,0},
    {"evalsha",evalShaCommand,-3,"s",0,zunionInterGetKeys,0,0,0,0,0},
    {"slowlog",slowlogCommand,-2,"r",0,NULL,0,0,0,0,0},
    {"script",scriptCommand,-2,"ras",0,NULL,0,0,0,0,0},
    {"time",timeCommand,1,"rR",0,NULL,0,0,0,0,0},
    {"bitop",bitopCommand,-4,"wm",0,NULL,2,-1,1,0,0},
    {"bitcount",bitcountCommand,-2,"r",0,NULL,1,1,1,0,0},
    {"wait",waitCommand,3,"rs",0,NULL,0,0,0,0,0}
};

/*============================ Utility functions ============================ */

/* Low level logging. To use only for very big messages, otherwise
 * redisLog() is to prefer. */
void redisLogRaw(int level, const char *msg) {
    const int syslogLevelMap[] = { LOG_DEBUG, LOG_INFO, LOG_NOTICE, LOG_WARNING };
    const char *c = ".-*#";
    FILE *fp;
    char buf[64];
    int rawmode = (level & REDIS_LOG_RAW);
    int log_to_stdout = server.logfile[0] == '\0';

    level &= 0xff; /* clear flags */
    if (level < server.verbosity) return;

    fp = log_to_stdout ? stdout : fopen(server.logfile,"a");
    if (!fp) return;

    if (rawmode) {
        fprintf(fp,"%s",msg);
    } else {
        int off;
        struct timeval tv;

        gettimeofday(&tv,NULL);
        off = strftime(buf,sizeof(buf),"%d %b %H:%M:%S.",localtime(&tv.tv_sec));
        snprintf(buf+off,sizeof(buf)-off,"%03d",(int)tv.tv_usec/1000);
        fprintf(fp,"[%d] %s %c %s\n",(int)getpid(),buf,c[level],msg);
    }
    fflush(fp);

    if (!log_to_stdout) fclose(fp);
    if (server.syslog_enabled) syslog(syslogLevelMap[level], "%s", msg);
}

/* Like redisLogRaw() but with printf-alike support. This is the function that
 * is used across the code. The raw version is only used in order to dump
 * the INFO output on crash. */
void redisLog(int level, const char *fmt, ...) {
    va_list ap;
    char msg[REDIS_MAX_LOGMSG_LEN];

    if ((level&0xff) < server.verbosity) return;

    va_start(ap, fmt);
    vsnprintf(msg, sizeof(msg), fmt, ap);
    va_end(ap);

    redisLogRaw(level,msg);
}

/* Log a fixed message without printf-alike capabilities, in a way that is
 * safe to call from a signal handler.
 *
 * We actually use this only for signals that are not fatal from the point
 * of view of Redis. Signals that are going to kill the server anyway and
 * where we need printf-alike features are served by redisLog(). */
void redisLogFromHandler(int level, const char *msg) {
    int fd;
    int log_to_stdout = server.logfile[0] == '\0';
    char buf[64];

    if ((level&0xff) < server.verbosity || (log_to_stdout && server.daemonize))
        return;
    fd = log_to_stdout ? STDOUT_FILENO : 
                         open(server.logfile, O_APPEND|O_CREAT|O_WRONLY, 0644);
    if (fd == -1) return;
    ll2string(buf,sizeof(buf),getpid());
    if (write(fd,"[",1) == -1) goto err;
    if (write(fd,buf,strlen(buf)) == -1) goto err;
    if (write(fd," | signal handler] (",20) == -1) goto err;
    ll2string(buf,sizeof(buf),time(NULL));
    if (write(fd,buf,strlen(buf)) == -1) goto err;
    if (write(fd,") ",2) == -1) goto err;
    if (write(fd,msg,strlen(msg)) == -1) goto err;
    if (write(fd,"\n",1) == -1) goto err;
err:
    if (!log_to_stdout) close(fd);
}

/* Return the UNIX time in microseconds */
// 返回微秒格式的 UNIX 时间
// 1 秒 = 1 000 000 微秒
long long ustime(void) {
    struct timeval tv;
    long long ust;

    gettimeofday(&tv, NULL);
    ust = ((long long)tv.tv_sec)*1000000;
    ust += tv.tv_usec;
    return ust;
}

/* Return the UNIX time in milliseconds */
// 返回毫秒格式的 UNIX 时间
// 1 秒 = 1 000 毫秒
long long mstime(void) {
    return ustime()/1000;
}

/* After an RDB dump or AOF rewrite we exit from children using _exit() instead of
 * exit(), because the latter may interact with the same file objects used by
 * the parent process. However if we are testing the coverage normal exit() is
 * used in order to obtain the right coverage information. */
void exitFromChild(int retcode) {
#ifdef COVERAGE_TEST
    exit(retcode);
#else
    _exit(retcode);
#endif
}

/*====================== Hash table type implementation  ==================== */

/* This is an hash table type that uses the SDS dynamic strings library as
 * keys and radis objects as values (objects can hold SDS strings,
 * lists, sets). */

void dictVanillaFree(void *privdata, void *val)
{
    DICT_NOTUSED(privdata);
    zfree(val);
}

void dictListDestructor(void *privdata, void *val)
{
    DICT_NOTUSED(privdata);
    listRelease((list*)val);
}

int dictSdsKeyCompare(void *privdata, const void *key1,
        const void *key2)
{
    int l1,l2;
    DICT_NOTUSED(privdata);

    l1 = sdslen((sds)key1);
    l2 = sdslen((sds)key2);
    if (l1 != l2) return 0;
    return memcmp(key1, key2, l1) == 0;
}

/* A case insensitive version used for the command lookup table and other
 * places where case insensitive non binary-safe comparison is needed. */
int dictSdsKeyCaseCompare(void *privdata, const void *key1,
        const void *key2)
{
    DICT_NOTUSED(privdata);

    return strcasecmp(key1, key2) == 0;
}

void dictRedisObjectDestructor(void *privdata, void *val)
{
    DICT_NOTUSED(privdata);

    if (val == NULL) return; /* Values of swapped out keys as set to NULL */
    decrRefCount(val);
}

void dictSdsDestructor(void *privdata, void *val)
{
    DICT_NOTUSED(privdata);

    sdsfree(val);
}

int dictObjKeyCompare(void *privdata, const void *key1,
        const void *key2)
{
    const robj *o1 = key1, *o2 = key2;
    return dictSdsKeyCompare(privdata,o1->ptr,o2->ptr);
}

unsigned int dictObjHash(const void *key) {
    const robj *o = key;
    return dictGenHashFunction(o->ptr, sdslen((sds)o->ptr));
}

unsigned int dictSdsHash(const void *key) {
    return dictGenHashFunction((unsigned char*)key, sdslen((char*)key));
}

unsigned int dictSdsCaseHash(const void *key) {
    return dictGenCaseHashFunction((unsigned char*)key, sdslen((char*)key));
}

int dictEncObjKeyCompare(void *privdata, const void *key1,
        const void *key2)
{
    robj *o1 = (robj*) key1, *o2 = (robj*) key2;
    int cmp;

    if (o1->encoding == REDIS_ENCODING_INT &&
        o2->encoding == REDIS_ENCODING_INT)
            return o1->ptr == o2->ptr;

    o1 = getDecodedObject(o1);
    o2 = getDecodedObject(o2);
    cmp = dictSdsKeyCompare(privdata,o1->ptr,o2->ptr);
    decrRefCount(o1);
    decrRefCount(o2);
    return cmp;
}

unsigned int dictEncObjHash(const void *key) {
    robj *o = (robj*) key;

    if (sdsEncodedObject(o)) {
        return dictGenHashFunction(o->ptr, sdslen((sds)o->ptr));
    } else {
        if (o->encoding == REDIS_ENCODING_INT) {
            char buf[32];
            int len;

            len = ll2string(buf,32,(long)o->ptr);
            return dictGenHashFunction((unsigned char*)buf, len);
        } else {
            unsigned int hash;

            o = getDecodedObject(o);
            hash = dictGenHashFunction(o->ptr, sdslen((sds)o->ptr));
            decrRefCount(o);
            return hash;
        }
    }
}

/* Sets type hash table */
dictType setDictType = {
    dictEncObjHash,            /* hash function */
    NULL,                      /* key dup */
    NULL,                      /* val dup */
    dictEncObjKeyCompare,      /* key compare */
    dictRedisObjectDestructor, /* key destructor */
    NULL                       /* val destructor */
};

/* Sorted sets hash (note: a skiplist is used in addition to the hash table) */
dictType zsetDictType = {
    dictEncObjHash,            /* hash function */
    NULL,                      /* key dup */
    NULL,                      /* val dup */
    dictEncObjKeyCompare,      /* key compare */
    dictRedisObjectDestructor, /* key destructor */
    NULL                       /* val destructor */
};

/* Db->dict, keys are sds strings, vals are Redis objects. */
dictType dbDictType = {
    dictSdsHash,                /* hash function */
    NULL,                       /* key dup */
    NULL,                       /* val dup */
    dictSdsKeyCompare,          /* key compare */
    dictSdsDestructor,          /* key destructor */
    dictRedisObjectDestructor   /* val destructor */
};

/* server.lua_scripts sha (as sds string) -> scripts (as robj) cache. */
dictType shaScriptObjectDictType = {
    dictSdsCaseHash,            /* hash function */
    NULL,                       /* key dup */
    NULL,                       /* val dup */
    dictSdsKeyCaseCompare,      /* key compare */
    dictSdsDestructor,          /* key destructor */
    dictRedisObjectDestructor   /* val destructor */
};

/* Db->expires */
dictType keyptrDictType = {
    dictSdsHash,               /* hash function */
    NULL,                      /* key dup */
    NULL,                      /* val dup */
    dictSdsKeyCompare,         /* key compare */
    NULL,                      /* key destructor */
    NULL                       /* val destructor */
};

/* Command table. sds string -> command struct pointer. */
dictType commandTableDictType = {
    dictSdsCaseHash,           /* hash function */
    NULL,                      /* key dup */
    NULL,                      /* val dup */
    dictSdsKeyCaseCompare,     /* key compare */
    dictSdsDestructor,         /* key destructor */
    NULL                       /* val destructor */
};

/* Hash type hash table (note that small hashes are represented with ziplists) */
dictType hashDictType = {
    dictEncObjHash,             /* hash function */
    NULL,                       /* key dup */
    NULL,                       /* val dup */
    dictEncObjKeyCompare,       /* key compare */
    dictRedisObjectDestructor,  /* key destructor */
    dictRedisObjectDestructor   /* val destructor */
};

/* Keylist hash table type has unencoded redis objects as keys and
 * lists as values. It's used for blocking operations (BLPOP) and to
 * map swapped keys to a list of clients waiting for this keys to be loaded. */
dictType keylistDictType = {
    dictObjHash,                /* hash function */
    NULL,                       /* key dup */
    NULL,                       /* val dup */
    dictObjKeyCompare,          /* key compare */
    dictRedisObjectDestructor,  /* key destructor */
    dictListDestructor          /* val destructor */
};

/* Cluster nodes hash table, mapping nodes addresses 1.2.3.4:6379 to
 * clusterNode structures. */
dictType clusterNodesDictType = {
    dictSdsHash,                /* hash function */
    NULL,                       /* key dup */
    NULL,                       /* val dup */
    dictSdsKeyCompare,          /* key compare */
    dictSdsDestructor,          /* key destructor */
    NULL                        /* val destructor */
};

/* Cluster re-addition blacklist. This maps node IDs to the time
 * we can re-add this node. The goal is to avoid readding a removed
 * node for some time. */
dictType clusterNodesBlackListDictType = {
    dictSdsCaseHash,            /* hash function */
    NULL,                       /* key dup */
    NULL,                       /* val dup */
    dictSdsKeyCaseCompare,      /* key compare */
    dictSdsDestructor,          /* key destructor */
    NULL                        /* val destructor */
};

/* Migrate cache dict type. */
dictType migrateCacheDictType = {
    dictSdsHash,                /* hash function */
    NULL,                       /* key dup */
    NULL,                       /* val dup */
    dictSdsKeyCompare,          /* key compare */
    dictSdsDestructor,          /* key destructor */
    NULL                        /* val destructor */
};

/* Replication cached script dict (server.repl_scriptcache_dict).
 * Keys are sds SHA1 strings, while values are not used at all in the current
 * implementation. */
dictType replScriptCacheDictType = {
    dictSdsCaseHash,            /* hash function */
    NULL,                       /* key dup */
    NULL,                       /* val dup */
    dictSdsKeyCaseCompare,      /* key compare */
    dictSdsDestructor,          /* key destructor */
    NULL                        /* val destructor */
};

int htNeedsResize(dict *dict) {
    long long size, used;

    size = dictSlots(dict);
    used = dictSize(dict);
    return (size && used && size > DICT_HT_INITIAL_SIZE &&
            (used*100/size < REDIS_HT_MINFILL));
}

/* If the percentage of used slots in the HT reaches REDIS_HT_MINFILL
 * we resize the hash table to save memory */
// 如果字典的使用率比 REDIS_HT_MINFILL 常量要低
// 那么通过缩小字典的体积来节约内存
void tryResizeHashTables(int dbid) {
    if (htNeedsResize(server.db[dbid].dict))
        dictResize(server.db[dbid].dict);
    if (htNeedsResize(server.db[dbid].expires))
        dictResize(server.db[dbid].expires);
}

/* Our hash table implementation performs rehashing incrementally while
 * we write/read from the hash table. Still if the server is idle, the hash
 * table will use two tables for a long time. So we try to use 1 millisecond
 * of CPU time at every call of this function to perform some rehahsing.
 *
 * 虽然服务器在对数据库执行读取/写入命令时会对数据库进行渐进式 rehash ，
 * 但如果服务器长期没有执行命令的话，数据库字典的 rehash 就可能一直没办法完成，
 * 为了防止出现这种情况，我们需要对数据库执行主动 rehash 。
 *
 * The function returns 1 if some rehashing was performed, otherwise 0
 * is returned. 
 *
 * 函数在执行了主动 rehash 时返回 1 ，否则返回 0 。
 */
int incrementallyRehash(int dbid) {

    /* Keys dictionary */
    if (dictIsRehashing(server.db[dbid].dict)) {
        dictRehashMilliseconds(server.db[dbid].dict,1);
        return 1; /* already used our millisecond for this loop... */
    }

    /* Expires */
    if (dictIsRehashing(server.db[dbid].expires)) {
        dictRehashMilliseconds(server.db[dbid].expires,1);
        return 1; /* already used our millisecond for this loop... */
    }

    return 0;
}

/* This function is called once a background process of some kind terminates,
 * as we want to avoid resizing the hash tables when there is a child in order
 * to play well with copy-on-write (otherwise when a resize happens lots of
 * memory pages are copied). The goal of this function is to update the ability
 * for dict.c to resize the hash tables accordingly to the fact we have o not
 * running childs. */
void updateDictResizePolicy(void) {
    if (server.rdb_child_pid == -1 && server.aof_child_pid == -1)
        dictEnableResize();
    else
        dictDisableResize();
}

/* ======================= Cron: called every 100 ms ======================== */

/* Helper function for the activeExpireCycle() function.
 * This function will try to expire the key that is stored in the hash table
 * entry 'de' of the 'expires' hash table of a Redis database.
 *
 * activeExpireCycle() 函数使用的检查键是否过期的辅佐函数。
 *
 * If the key is found to be expired, it is removed from the database and
 * 1 is returned. Otherwise no operation is performed and 0 is returned.
 *
 * 如果 de 中的键已经过期，那么移除它，并返回 1 ，否则不做动作，并返回 0 。
 *
 * When a key is expired, server.stat_expiredkeys is incremented.
 *
 * The parameter 'now' is the current time in milliseconds as is passed
 * to the function to avoid too many gettimeofday() syscalls. 
 *
 * 参数 now 是毫秒格式的当前时间
 */
int activeExpireCycleTryExpire(redisDb *db, struct dictEntry *de, long long now) {
    // 获取键的过期时间
    long long t = dictGetSignedIntegerVal(de);
    if (now > t) {

        // 键已过期

        sds key = dictGetKey(de);
        robj *keyobj = createStringObject(key,sdslen(key));

        // 传播过期命令
        propagateExpire(db,keyobj);
        // 从数据库中删除该键
        dbDelete(db,keyobj);
        // 发送事件
        notifyKeyspaceEvent(REDIS_NOTIFY_EXPIRED,
            "expired",keyobj,db->id);
        decrRefCount(keyobj);
        // 更新计数器
        server.stat_expiredkeys++;
        return 1;
    } else {

        // 键未过期
        return 0;
    }
}

/* Try to expire a few timed out keys. The algorithm used is adaptive and
 * will use few CPU cycles if there are few expiring keys, otherwise
 * it will get more aggressive to avoid that too much memory is used by
 * keys that can be removed from the keyspace.
 *
 * 函数尝试删除数据库中已经过期的键。
 * 当带有过期时间的键比较少时，函数运行得比较保守，
 * 如果带有过期时间的键比较多，那么函数会以更积极的方式来删除过期键，
 * 从而可能地释放被过期键占用的内存。
 *
 * No more than REDIS_DBCRON_DBS_PER_CALL databases are tested at every
 * iteration.
 *
 * 每次循环中被测试的数据库数目不会超过 REDIS_DBCRON_DBS_PER_CALL 。
 *
 * This kind of call is used when Redis detects that timelimit_exit is
 * true, so there is more work to do, and we do it more incrementally from
 * the beforeSleep() function of the event loop.
 *
 * 如果 timelimit_exit 为真，那么说明还有更多删除工作要做，
 * 那么在 beforeSleep() 函数调用时，程序会再次执行这个函数。
 *
 * Expire cycle type:
 *
 * 过期循环的类型：
 *
 * If type is ACTIVE_EXPIRE_CYCLE_FAST the function will try to run a
 * "fast" expire cycle that takes no longer than EXPIRE_FAST_CYCLE_DURATION
 * microseconds, and is not repeated again before the same amount of time.
 *
 * 如果循环的类型为 ACTIVE_EXPIRE_CYCLE_FAST ，
 * 那么函数会以“快速过期”模式执行，
 * 执行的时间不会长过 EXPIRE_FAST_CYCLE_DURATION 毫秒，
 * 并且在 EXPIRE_FAST_CYCLE_DURATION 毫秒之内不会再重新执行。
 *
 * If type is ACTIVE_EXPIRE_CYCLE_SLOW, that normal expire cycle is
 * executed, where the time limit is a percentage of the REDIS_HZ period
 * as specified by the REDIS_EXPIRELOOKUPS_TIME_PERC define. 
 *
 * 如果循环的类型为 ACTIVE_EXPIRE_CYCLE_SLOW ，
 * 那么函数会以“正常过期”模式执行，
 * 函数的执行时限为 REDIS_HS 常量的一个百分比，
 * 这个百分比由 REDIS_EXPIRELOOKUPS_TIME_PERC 定义。
 */

void activeExpireCycle(int type) {
    /* This function has some global state in order to continue the work
     * incrementally across calls. */
    // 静态变量，用来累积函数连续执行时的数据
    static unsigned int current_db = 0; /* Last DB tested. */
    static int timelimit_exit = 0;      /* Time limit hit in previous call? */
    static long long last_fast_cycle = 0; /* When last fast cycle ran. */

    unsigned int j, iteration = 0;
    // 默认每次处理的数据库数量
    unsigned int dbs_per_call = REDIS_DBCRON_DBS_PER_CALL;
    // 函数开始的时间
    long long start = ustime(), timelimit;

    // 快速模式
    if (type == ACTIVE_EXPIRE_CYCLE_FAST) {
        /* Don't start a fast cycle if the previous cycle did not exited
         * for time limt. Also don't repeat a fast cycle for the same period
         * as the fast cycle total duration itself. */
        // 如果上次函数没有触发 timelimit_exit ，那么不执行处理
        if (!timelimit_exit) return;
        // 如果距离上次执行未够一定时间，那么不执行处理
        if (start < last_fast_cycle + ACTIVE_EXPIRE_CYCLE_FAST_DURATION*2) return;
        // 运行到这里，说明执行快速处理，记录当前时间
        last_fast_cycle = start;
    }

    /* We usually should test REDIS_DBCRON_DBS_PER_CALL per iteration, with
     * two exceptions:
     *
     * 一般情况下，函数只处理 REDIS_DBCRON_DBS_PER_CALL 个数据库，
     * 除非：
     *
     * 1) Don't test more DBs than we have.
     *    当前数据库的数量小于 REDIS_DBCRON_DBS_PER_CALL
     * 2) If last time we hit the time limit, we want to scan all DBs
     * in this iteration, as there is work to do in some DB and we don't want
     * expired keys to use memory for too much time. 
     *     如果上次处理遇到了时间上限，那么这次需要对所有数据库进行扫描，
     *     这可以避免过多的过期键占用空间
     */
    if (dbs_per_call > server.dbnum || timelimit_exit)
        dbs_per_call = server.dbnum;

    /* We can use at max ACTIVE_EXPIRE_CYCLE_SLOW_TIME_PERC percentage of CPU time
     * per iteration. Since this function gets called with a frequency of
     * server.hz times per second, the following is the max amount of
     * microseconds we can spend in this function. */
    // 函数处理的微秒时间上限
    // ACTIVE_EXPIRE_CYCLE_SLOW_TIME_PERC 默认为 25 ，也即是 25 % 的 CPU 时间
    timelimit = 1000000*ACTIVE_EXPIRE_CYCLE_SLOW_TIME_PERC/server.hz/100;
    timelimit_exit = 0;
    if (timelimit <= 0) timelimit = 1;

    // 如果是运行在快速模式之下
    // 那么最多只能运行 FAST_DURATION 微秒 
    // 默认值为 1000 （微秒）
    if (type == ACTIVE_EXPIRE_CYCLE_FAST)
        timelimit = ACTIVE_EXPIRE_CYCLE_FAST_DURATION; /* in microseconds. */

    // 遍历数据库
    for (j = 0; j < dbs_per_call; j++) {
        int expired;
        // 指向要处理的数据库
        redisDb *db = server.db+(current_db % server.dbnum);

        /* Increment the DB now so we are sure if we run out of time
         * in the current DB we'll restart from the next. This allows to
         * distribute the time evenly across DBs. */
        // 为 DB 计数器加一，如果进入 do 循环之后因为超时而跳出
        // 那么下次会直接从下个 DB 开始处理
        current_db++;

        /* Continue to expire if at the end of the cycle more than 25%
         * of the keys were expired. */
        do {
            unsigned long num, slots;
            long long now, ttl_sum;
            int ttl_samples;

            /* If there is nothing to expire try next DB ASAP. */
            // 获取数据库中带过期时间的键的数量
            // 如果该数量为 0 ，直接跳过这个数据库
            if ((num = dictSize(db->expires)) == 0) {
                db->avg_ttl = 0;
                break;
            }
            // 获取数据库中键值对的数量
            slots = dictSlots(db->expires);
            // 当前时间
            now = mstime();

            /* When there are less than 1% filled slots getting random
             * keys is expensive, so stop here waiting for better times...
             * The dictionary will be resized asap. */
            // 这个数据库的使用率低于 1% ，扫描起来太费力了（大部分都会 MISS）
            // 跳过，等待字典收缩程序运行
            if (num && slots > DICT_HT_INITIAL_SIZE &&
                (num*100/slots < 1)) break;

            /* The main collection cycle. Sample random keys among keys
             * with an expire set, checking for expired ones. 
             *
             * 样本计数器
             */
            // 已处理过期键计数器
            expired = 0;
            // 键的总 TTL 计数器
            ttl_sum = 0;
            // 总共处理的键计数器
            ttl_samples = 0;

            // 每次最多只能检查 LOOKUPS_PER_LOOP 个键
            if (num > ACTIVE_EXPIRE_CYCLE_LOOKUPS_PER_LOOP)
                num = ACTIVE_EXPIRE_CYCLE_LOOKUPS_PER_LOOP;

            // 开始遍历数据库
            while (num--) {
                dictEntry *de;
                long long ttl;

                // 从 expires 中随机取出一个带过期时间的键
                if ((de = dictGetRandomKey(db->expires)) == NULL) break;
                // 计算 TTL
                ttl = dictGetSignedIntegerVal(de)-now;
                // 如果键已经过期，那么删除它，并将 expired 计数器增一
                if (activeExpireCycleTryExpire(db,de,now)) expired++;
                if (ttl < 0) ttl = 0;
                // 累积键的 TTL
                ttl_sum += ttl;
                // 累积处理键的个数
                ttl_samples++;
            }

            /* Update the average TTL stats for this database. */
            // 为这个数据库更新平均 TTL 统计数据
            if (ttl_samples) {
                // 计算当前平均值
                long long avg_ttl = ttl_sum/ttl_samples;
                
                // 如果这是第一次设置数据库平均 TTL ，那么进行初始化
                if (db->avg_ttl == 0) db->avg_ttl = avg_ttl;
                /* Smooth the value averaging with the previous one. */
                // 取数据库的上次平均 TTL 和今次平均 TTL 的平均值
                db->avg_ttl = (db->avg_ttl+avg_ttl)/2;
            }

            /* We can't block forever here even if there are many keys to
             * expire. So after a given amount of milliseconds return to the
             * caller waiting for the other active expire cycle. */
            // 我们不能用太长时间处理过期键，
            // 所以这个函数执行一定时间之后就要返回

            // 更新遍历次数
            iteration++;

            // 每遍历 16 次执行一次
            if ((iteration & 0xf) == 0 && /* check once every 16 iterations. */
                (ustime()-start) > timelimit)
            {
                // 如果遍历次数正好是 16 的倍数
                // 并且遍历的时间超过了 timelimit
                // 那么断开 timelimit_exit
                timelimit_exit = 1;
            }

            // 已经超时了，返回
            if (timelimit_exit) return;

            /* We don't repeat the cycle if there are less than 25% of keys
             * found expired in the current DB. */
            // 如果已删除的过期键占当前总数据库带过期时间的键数量的 25 %
            // 那么不再遍历
        } while (expired > ACTIVE_EXPIRE_CYCLE_LOOKUPS_PER_LOOP/4);
    }
}

// 更新 LRU 时钟
void updateLRUClock(void) {
    server.lruclock = (server.unixtime/REDIS_LRU_CLOCK_RESOLUTION) &
                                                REDIS_LRU_CLOCK_MAX;
}


/* Add a sample to the operations per second array of samples. */
// 将服务器的命令执行次数记录到抽样数组中
void trackOperationsPerSecond(void) {

    // 计算两次抽样之间的时间长度，毫秒格式
    long long t = mstime() - server.ops_sec_last_sample_time;

    // 计算两次抽样之间，执行了多少个命令
    long long ops = server.stat_numcommands - server.ops_sec_last_sample_ops;

    long long ops_sec;

    // 计算距离上一次抽样之后，每秒执行命令的数量
    ops_sec = t > 0 ? (ops*1000/t) : 0;

    // 将计算出的执行命令数量保存到抽样数组
    server.ops_sec_samples[server.ops_sec_idx] = ops_sec;
    // 更新抽样数组的索引
    server.ops_sec_idx = (server.ops_sec_idx+1) % REDIS_OPS_SEC_SAMPLES;
    // 更新最后一次抽样的时间
    server.ops_sec_last_sample_time = mstime();
    // 更新最后一次抽样时的执行命令数量
    server.ops_sec_last_sample_ops = server.stat_numcommands;
}

/* Return the mean of all the samples. */
// 根据所有取样信息，计算服务器最近一秒执行命令数的平均值
long long getOperationsPerSecond(void) {
    int j;
    long long sum = 0;

    // 计算所有取样值的总和
    for (j = 0; j < REDIS_OPS_SEC_SAMPLES; j++)
        sum += server.ops_sec_samples[j];

    // 计算取样的平均值
    return sum / REDIS_OPS_SEC_SAMPLES;
}

/* Check for timeouts. Returns non-zero if the client was terminated */
// 检查客户端是否已经超时，如果超时就关闭客户端，并返回 1 ；
// 否则返回 0 。
int clientsCronHandleTimeout(redisClient *c) {
<<<<<<< HEAD

    // 获取当前时间
    time_t now = server.unixtime;
=======
    mstime_t now = mstime();
>>>>>>> c5618e7f

    // 服务器设置了 maxidletime 时间
    if (server.maxidletime &&
        // 不检查作为从服务器的客户端
        !(c->flags & REDIS_SLAVE) &&    /* no timeout for slaves */
        // 不检查作为主服务器的客户端
        !(c->flags & REDIS_MASTER) &&   /* no timeout for masters */
        // 不检查被阻塞的客户端
        !(c->flags & REDIS_BLOCKED) &&  /* no timeout for BLPOP */
        // 不检查订阅了频道的客户端
        dictSize(c->pubsub_channels) == 0 && /* no timeout for pubsub */
        // 不检查订阅了模式的客户端
        listLength(c->pubsub_patterns) == 0 &&
        // 客户端最后一次与服务器通讯的时间已经超过了 maxidletime 时间
        (now - c->lastinteraction > server.maxidletime))
    {
        redisLog(REDIS_VERBOSE,"Closing idle client");
        // 关闭超时客户端
        freeClient(c);
        return 1;
    } else if (c->flags & REDIS_BLOCKED) {
        // 检查被 BLPOP 等命令阻塞的客户端的阻塞时间是否已经到达
        // 如果是的话，取消客户端的阻塞
        if (c->bpop.timeout != 0 && c->bpop.timeout < now) {
<<<<<<< HEAD
            // 向客户端返回空回复
            addReply(c,shared.nullmultibulk);
            // 取消客户端的阻塞状态
            unblockClientWaitingData(c);
=======
            replyToBlockedClientTimedOut(c);
            unblockClient(c);
>>>>>>> c5618e7f
        }
    }

    // 客户度没有被关闭
    return 0;
}

/* The client query buffer is an sds.c string that can end with a lot of
 * free space not used, this function reclaims space if needed.
 *
 * 根据情况，缩小查询缓冲区的大小。
 *
 * The function always returns 0 as it never terminates the client. 
 *
 * 函数总是返回 0 ，因为它不会中止客户端。
 */
int clientsCronResizeQueryBuffer(redisClient *c) {
    size_t querybuf_size = sdsAllocSize(c->querybuf);
    time_t idletime = server.unixtime - c->lastinteraction;

    /* There are two conditions to resize the query buffer:
     *
     * 符合以下两个条件的话，执行大小调整：
     *
     * 1) Query buffer is > BIG_ARG and too big for latest peak.
     *    查询缓冲区的大小大于 BIG_ARG 以及 querybuf_peak
     *
     * 2) Client is inactive and the buffer is bigger than 1k. 
     *    客户端不活跃，并且缓冲区大于 1k 。
     */
    if (((querybuf_size > REDIS_MBULK_BIG_ARG) &&
         (querybuf_size/(c->querybuf_peak+1)) > 2) ||
         (querybuf_size > 1024 && idletime > 2))
    {
        /* Only resize the query buffer if it is actually wasting space. */
        if (sdsavail(c->querybuf) > 1024) {
            c->querybuf = sdsRemoveFreeSpace(c->querybuf);
        }
    }

    /* Reset the peak again to capture the peak memory usage in the next
     * cycle. */
    // 重置峰值
    c->querybuf_peak = 0;

    return 0;
}

void clientsCron(void) {
    /* Make sure to process at least 1/(server.hz*10) of clients per call.
     *
     * 这个函数每次执行都会处理至少 1/server.hz*10 个客户端。
     *
     * Since this function is called server.hz times per second we are sure that
     * in the worst case we process all the clients in 10 seconds.
     *
     * 因为这个函数每秒钟会调用 server.hz 次，
     * 所以在最坏情况下，服务器需要使用 10 秒钟来遍历所有客户端。
     *
     * In normal conditions (a reasonable number of clients) we process
     * all the clients in a shorter time. 
     *
     * 在一般情况下，遍历所有客户端所需的时间会比实际中短很多。
     */

    // 客户端数量
    int numclients = listLength(server.clients);

    // 要处理的客户端数量
    int iterations = numclients/(server.hz*10);

    // 至少要处理 50 个客户端
    if (iterations < 50)
        iterations = (numclients < 50) ? numclients : 50;

    while(listLength(server.clients) && iterations--) {
        redisClient *c;
        listNode *head;

        /* Rotate the list, take the current head, process.
         * This way if the client must be removed from the list it's the
         * first element and we don't incur into O(N) computation. */
        // 翻转列表，然后取出表头元素，这样一来上一个被处理的客户端会被放到表头
        // 另外，如果程序要删除当前客户端，那么只要删除表头元素就可以了
        listRotate(server.clients);
        head = listFirst(server.clients);
        c = listNodeValue(head);
        /* The following functions do different service checks on the client.
         * The protocol is that they return non-zero if the client was
         * terminated. */
        // 检查客户端，并在客户端超时时关闭它
        if (clientsCronHandleTimeout(c)) continue;
        // 根据情况，缩小客户端查询缓冲区的大小
        if (clientsCronResizeQueryBuffer(c)) continue;
    }
}

/* This function handles 'background' operations we are required to do
 * incrementally in Redis databases, such as active key expiring, resizing,
 * rehashing. */
// 对数据库执行删除过期键，调整大小，以及主动和渐进式 rehash
void databasesCron(void) {

    // 函数先从数据库中删除过期键，然后再对数据库的大小进行修改

    /* Expire keys by random sampling. Not required for slaves
     * as master will synthesize DELs for us. */
    // 如果服务器不是从服务器，那么执行主动过期键清除
    if (server.active_expire_enabled && server.masterhost == NULL)
        // 清除模式为 CYCLE_SLOW ，这个模式会尽量多清除过期键
        activeExpireCycle(ACTIVE_EXPIRE_CYCLE_SLOW);

    /* Perform hash tables rehashing if needed, but only if there are no
     * other processes saving the DB on disk. Otherwise rehashing is bad
     * as will cause a lot of copy-on-write of memory pages. */
    // 在没有 BGSAVE 或者 BGREWRITEAOF 执行时，对哈希表进行 rehash
    if (server.rdb_child_pid == -1 && server.aof_child_pid == -1) {
        /* We use global counters so if we stop the computation at a given
         * DB we'll be able to start from the successive in the next
         * cron loop iteration. */
        static unsigned int resize_db = 0;
        static unsigned int rehash_db = 0;
        unsigned int dbs_per_call = REDIS_DBCRON_DBS_PER_CALL;
        unsigned int j;

        /* Don't test more DBs than we have. */
        // 设定要测试的数据库数量
        if (dbs_per_call > server.dbnum) dbs_per_call = server.dbnum;

        /* Resize */
        // 调整字典的大小
        for (j = 0; j < dbs_per_call; j++) {
            tryResizeHashTables(resize_db % server.dbnum);
            resize_db++;
        }

        /* Rehash */
        // 对字典进行渐进式 rehash
        if (server.activerehashing) {
            for (j = 0; j < dbs_per_call; j++) {
                int work_done = incrementallyRehash(rehash_db % server.dbnum);
                rehash_db++;
                if (work_done) {
                    /* If the function did some work, stop here, we'll do
                     * more at the next cron loop. */
                    break;
                }
            }
        }
    }
}

/* This is our timer interrupt, called server.hz times per second.
 *
 * 这是 Redis 的时间中断器，每秒调用 server.hz 次。
 *
 * Here is where we do a number of things that need to be done asynchronously.
 * For instance:
 *
 * 以下是需要异步执行的操作：
 *
 * - Active expired keys collection (it is also performed in a lazy way on
 *   lookup).
 *   主动清除过期键。
 *
 * - Software watchdog.
 *   更新软件 watchdog 的信息。
 *
 * - Update some statistic.
 *   更新统计信息。
 *
 * - Incremental rehashing of the DBs hash tables.
 *   对数据库进行渐增式 Rehash
 *
 * - Triggering BGSAVE / AOF rewrite, and handling of terminated children.
 *   触发 BGSAVE 或者 AOF 重写，并处理之后由 BGSAVE 和 AOF 重写引发的子进程停止。
 *
 * - Clients timeout of different kinds.
 *   处理客户端超时。
 *
 * - Replication reconnection.
 *   复制重连
 *
 * - Many more...
 *   等等。。。
 *
 * Everything directly called here will be called server.hz times per second,
 * so in order to throttle execution of things we want to do less frequently
 * a macro is used: run_with_period(milliseconds) { .... }
 *
 * 因为 serverCron 函数中的所有代码都会每秒调用 server.hz 次，
 * 为了对部分代码的调用次数进行限制，
 * 使用了一个宏 run_with_period(milliseconds) { ... } ，
 * 这个宏可以将被包含代码的执行次数降低为每 milliseconds 执行一次。
 */

int serverCron(struct aeEventLoop *eventLoop, long long id, void *clientData) {
    int j;
    REDIS_NOTUSED(eventLoop);
    REDIS_NOTUSED(id);
    REDIS_NOTUSED(clientData);

    /* Software watchdog: deliver the SIGALRM that will reach the signal
     * handler if we don't return here fast enough. */
    if (server.watchdog_period) watchdogScheduleSignal(server.watchdog_period);

    /* We take a cached value of the unix time in the global state because
     * with virtual memory and aging there is to store the current time
     * in objects at every object access, and accuracy is not needed.
     * To access a global var is faster than calling time(NULL) */
    // 缓存起系统时间，减少执行系统调用的次数
    // 秒格式的 UNIX 时间
    server.unixtime = time(NULL);
    // 毫秒格式的时间
    server.mstime = mstime();

    // 记录服务器执行命令的次数
    run_with_period(100) trackOperationsPerSecond();

    /* We have just 22 bits per object for LRU information.
     * So we use an (eventually wrapping) LRU clock with 10 seconds resolution.
     * 2^22 bits with 10 seconds resolution is more or less 1.5 years.
     *
     * 因为对象的 LRU 长度只有 22 位，所以我们使用 10 秒精度的 LRU 时钟，
     * 这样即使只有 22 位，也可以保存大约 1.5 年的时间信息。
     *
     * Note that even if this will wrap after 1.5 years it's not a problem,
     * everything will still work but just some object will appear younger
     * to Redis. But for this to happen a given object should never be touched
     * for 1.5 years.
     *
     * 即使服务器的时间最终比 1.5 年长也无所谓，
     * 对象系统仍会正常运作，不过一些对象可能会比服务器本身的时钟更年轻。
     * 不过这要这个对象在 1.5 年内都没有被访问过，才会出现这种现象。
     *
     * Note that you can change the resolution altering the
     * REDIS_LRU_CLOCK_RESOLUTION define.
     *
     * LRU 时间的精度可以通过修改 REDIS_LRU_CLOCK_RESOLUTION 常量来改变。
     */
    updateLRUClock();

    /* Record the max memory used since the server was started. */
    // 记录服务器的内存峰值
    if (zmalloc_used_memory() > server.stat_peak_memory)
        server.stat_peak_memory = zmalloc_used_memory();

    /* We received a SIGTERM, shutting down here in a safe way, as it is
     * not ok doing so inside the signal handler. */
    // 服务器进程收到 SIGTERM 信号，关闭服务器
    if (server.shutdown_asap) {

        // 尝试关闭服务器
        if (prepareForShutdown(0) == REDIS_OK) exit(0);

        // 如果关闭失败，那么打印 LOG ，并移除关闭标识
        redisLog(REDIS_WARNING,"SIGTERM received but errors trying to shut down the server, check the logs for more information");
        server.shutdown_asap = 0;
    }

    /* Show some info about non-empty databases */
    // 打印数据库的键值对信息
    run_with_period(5000) {
        for (j = 0; j < server.dbnum; j++) {
            long long size, used, vkeys;

            // 可用键值对的数量
            size = dictSlots(server.db[j].dict);
            // 已用键值对的数量
            used = dictSize(server.db[j].dict);
            // 带有过期时间的键值对数量
            vkeys = dictSize(server.db[j].expires);

            // 用 LOG 打印数量
            if (used || vkeys) {
                redisLog(REDIS_VERBOSE,"DB %d: %lld keys (%lld volatile) in %lld slots HT.",j,used,vkeys,size);
                /* dictPrintStats(server.dict); */
            }
        }
    }

    /* Show information about connected clients */
    // 如果服务器没有运行在 SENTINEL 模式下，那么打印客户端的连接信息
    if (!server.sentinel_mode) {
        run_with_period(5000) {
            redisLog(REDIS_VERBOSE,
                "%lu clients connected (%lu slaves), %zu bytes in use",
                listLength(server.clients)-listLength(server.slaves),
                listLength(server.slaves),
                zmalloc_used_memory());
        }
    }

    /* We need to do a few operations on clients asynchronously. */
    // 检查客户端，关闭超时客户端，并释放客户端多余的缓冲区
    clientsCron();

    /* Handle background operations on Redis databases. */
    // 对数据库执行各种操作
    databasesCron();

    /* Start a scheduled AOF rewrite if this was requested by the user while
     * a BGSAVE was in progress. */
    // 如果 BGSAVE 和 BGREWRITEAOF 都没有在执行
    // 并且有一个 BGREWRITEAOF 在等待，那么执行 BGREWRITEAOF
    if (server.rdb_child_pid == -1 && server.aof_child_pid == -1 &&
        server.aof_rewrite_scheduled)
    {
        rewriteAppendOnlyFileBackground();
    }

    /* Check if a background saving or AOF rewrite in progress terminated. */
    // 检查 BGSAVE 或者 BGREWRITEAOF 是否已经执行完毕
    if (server.rdb_child_pid != -1 || server.aof_child_pid != -1) {
        int statloc;
        pid_t pid;

        // 接收子进程发来的信号，非阻塞
        if ((pid = wait3(&statloc,WNOHANG,NULL)) != 0) {
            int exitcode = WEXITSTATUS(statloc);
            int bysignal = 0;
            
            if (WIFSIGNALED(statloc)) bysignal = WTERMSIG(statloc);

            // BGSAVE 执行完毕
            if (pid == server.rdb_child_pid) {
                backgroundSaveDoneHandler(exitcode,bysignal);

            // BGREWRITEAOF 执行完毕
            } else if (pid == server.aof_child_pid) {
                backgroundRewriteDoneHandler(exitcode,bysignal);

            } else {
                redisLog(REDIS_WARNING,
                    "Warning, detected child with unmatched pid: %ld",
                    (long)pid);
            }
            updateDictResizePolicy();
        }
    } else {

        /* If there is not a background saving/rewrite in progress check if
         * we have to save/rewrite now */
        // 既然没有 BGSAVE 或者 BGREWRITEAOF 在执行，那么检查是否需要执行它们

        // 遍历所有保存条件，看是否需要执行 BGSAVE 命令
         for (j = 0; j < server.saveparamslen; j++) {
            struct saveparam *sp = server.saveparams+j;

            /* Save if we reached the given amount of changes,
             * the given amount of seconds, and if the latest bgsave was
             * successful or if, in case of an error, at least
             * REDIS_BGSAVE_RETRY_DELAY seconds already elapsed. */
            // 检查是否有某个保存条件已经满足了
            if (server.dirty >= sp->changes &&
                server.unixtime-server.lastsave > sp->seconds &&
                (server.unixtime-server.lastbgsave_try >
                 REDIS_BGSAVE_RETRY_DELAY ||
                 server.lastbgsave_status == REDIS_OK))
            {
                redisLog(REDIS_NOTICE,"%d changes in %d seconds. Saving...",
                    sp->changes, (int)sp->seconds);
                // 执行 BGSAVE
                rdbSaveBackground(server.rdb_filename);
                break;
            }
         }

         /* Trigger an AOF rewrite if needed */
        // 出发 BGREWRITEAOF
         if (server.rdb_child_pid == -1 &&
             server.aof_child_pid == -1 &&
             server.aof_rewrite_perc &&
             // AOF 文件的当前大小大于执行 BGREWRITEAOF 所需的最小大小
             server.aof_current_size > server.aof_rewrite_min_size)
         {
            // 上一次完成 AOF 写入之后，AOF 文件的大小
            long long base = server.aof_rewrite_base_size ?
                            server.aof_rewrite_base_size : 1;

            // AOF 文件当前的体积相对于 base 的体积的百分比
            long long growth = (server.aof_current_size*100/base) - 100;

            // 如果增长体积的百分比超过了 growth ，那么执行 BGREWRITEAOF
            if (growth >= server.aof_rewrite_perc) {
                redisLog(REDIS_NOTICE,"Starting automatic rewriting of AOF on %lld%% growth",growth);
                // 执行 BGREWRITEAOF
                rewriteAppendOnlyFileBackground();
            }
         }
    }


    /* If we postponed an AOF buffer flush, let's try to do it every time the
     * cron function is called. */
    // 根据 AOF 政策，
    // 考虑是否需要将 AOF 缓冲区中的内容写入到 AOF 文件中
    if (server.aof_flush_postponed_start) flushAppendOnlyFile(0);

    /* Close clients that need to be closed asynchronous */
    // 关闭那些需要异步关闭的客户端
    freeClientsInAsyncFreeQueue();

    /* Replication cron function -- used to reconnect to master and
     * to detect transfer failures. */
    // 复制函数
    // 重连接主服务器、向主服务器发送 ACK 、判断数据发送失败情况、断开本服务器超时的从服务器，等等
    run_with_period(1000) replicationCron();

    /* Run the Redis Cluster cron. */
    // 集群。。。TODO
    run_with_period(100) {
        if (server.cluster_enabled) clusterCron();
    }

    /* Run the Sentinel timer if we are in sentinel mode. */
    // 如果服务器运行在 sentinel 模式下，那么执行 SENTINEL 的主函数
    run_with_period(100) {
        if (server.sentinel_mode) sentinelTimer();
    }

    /* Cleanup expired MIGRATE cached sockets. */
    // 集群。。。TODO
    run_with_period(1000) {
        migrateCloseTimedoutSockets();
    }

    // 增加 loop 计数器
    server.cronloops++;

    return 1000/server.hz;
}

/* This function gets called every time Redis is entering the
 * main loop of the event driven library, that is, before to sleep
 * for ready file descriptors. */
// 每次处理事件之前执行
void beforeSleep(struct aeEventLoop *eventLoop) {
    REDIS_NOTUSED(eventLoop);

    /* Run a fast expire cycle (the called function will return
     * ASAP if a fast cycle is not needed). */
    // 执行一次快速的主动过期检查
    if (server.active_expire_enabled && server.masterhost == NULL)
        activeExpireCycle(ACTIVE_EXPIRE_CYCLE_FAST);

<<<<<<< HEAD
    /* Try to process pending commands for clients that were just unblocked. */
    // 解除所有原来被阻塞的客户端
    while (listLength(server.unblocked_clients)) {
        ln = listFirst(server.unblocked_clients);
        redisAssert(ln != NULL);
        c = ln->value;
        listDelNode(server.unblocked_clients,ln);
        c->flags &= ~REDIS_UNBLOCKED;

        /* Process remaining data in the input buffer. */
        if (c->querybuf && sdslen(c->querybuf) > 0) {
            server.current_client = c;
            processInputBuffer(c);
            server.current_client = NULL;
        }
=======
    /* Send all the slaves an ACK request if at least one client blocked
     * during the previous event loop iteration. */
    if (server.get_ack_from_slaves) {
        robj *argv[3];

        argv[0] = createStringObject("REPLCONF",8);
        argv[1] = createStringObject("GETACK",6);
        argv[2] = createStringObject("*",1); /* Not used argument. */
        replicationFeedSlaves(server.slaves, server.slaveseldb, argv, 3);
        decrRefCount(argv[0]);
        decrRefCount(argv[1]);
        decrRefCount(argv[2]);
        server.get_ack_from_slaves = 0;
>>>>>>> c5618e7f
    }

    /* Unblock all the clients blocked for synchronous replication
     * in WAIT. */
    if (listLength(server.clients_waiting_acks))
        processClientsWaitingReplicas();

    /* Try to process pending commands for clients that were just unblocked. */
    if (listLength(server.unblocked_clients))
        processUnblockedClients();

    /* Write the AOF buffer on disk */
    // 将 AOF 缓冲区的内容写入到 AOF 文件
    flushAppendOnlyFile(0);

    /* Call the Redis Cluster before sleep function. */
    // 集群。。。TODO
    if (server.cluster_enabled) clusterBeforeSleep();
}

/* =========================== Server initialization ======================== */

void createSharedObjects(void) {
    int j;

    // 常用回复
    shared.crlf = createObject(REDIS_STRING,sdsnew("\r\n"));
    shared.ok = createObject(REDIS_STRING,sdsnew("+OK\r\n"));
    shared.err = createObject(REDIS_STRING,sdsnew("-ERR\r\n"));
    shared.emptybulk = createObject(REDIS_STRING,sdsnew("$0\r\n\r\n"));
    shared.czero = createObject(REDIS_STRING,sdsnew(":0\r\n"));
    shared.cone = createObject(REDIS_STRING,sdsnew(":1\r\n"));
    shared.cnegone = createObject(REDIS_STRING,sdsnew(":-1\r\n"));
    shared.nullbulk = createObject(REDIS_STRING,sdsnew("$-1\r\n"));
    shared.nullmultibulk = createObject(REDIS_STRING,sdsnew("*-1\r\n"));
    shared.emptymultibulk = createObject(REDIS_STRING,sdsnew("*0\r\n"));
    shared.pong = createObject(REDIS_STRING,sdsnew("+PONG\r\n"));
    shared.queued = createObject(REDIS_STRING,sdsnew("+QUEUED\r\n"));
    shared.emptyscan = createObject(REDIS_STRING,sdsnew("*2\r\n$1\r\n0\r\n*0\r\n"));
    // 常用错误回复
    shared.wrongtypeerr = createObject(REDIS_STRING,sdsnew(
        "-WRONGTYPE Operation against a key holding the wrong kind of value\r\n"));
    shared.nokeyerr = createObject(REDIS_STRING,sdsnew(
        "-ERR no such key\r\n"));
    shared.syntaxerr = createObject(REDIS_STRING,sdsnew(
        "-ERR syntax error\r\n"));
    shared.sameobjecterr = createObject(REDIS_STRING,sdsnew(
        "-ERR source and destination objects are the same\r\n"));
    shared.outofrangeerr = createObject(REDIS_STRING,sdsnew(
        "-ERR index out of range\r\n"));
    shared.noscripterr = createObject(REDIS_STRING,sdsnew(
        "-NOSCRIPT No matching script. Please use EVAL.\r\n"));
    shared.loadingerr = createObject(REDIS_STRING,sdsnew(
        "-LOADING Redis is loading the dataset in memory\r\n"));
    shared.slowscripterr = createObject(REDIS_STRING,sdsnew(
        "-BUSY Redis is busy running a script. You can only call SCRIPT KILL or SHUTDOWN NOSAVE.\r\n"));
    shared.masterdownerr = createObject(REDIS_STRING,sdsnew(
        "-MASTERDOWN Link with MASTER is down and slave-serve-stale-data is set to 'no'.\r\n"));
    shared.bgsaveerr = createObject(REDIS_STRING,sdsnew(
        "-MISCONF Redis is configured to save RDB snapshots, but is currently not able to persist on disk. Commands that may modify the data set are disabled. Please check Redis logs for details about the error.\r\n"));
    shared.roslaveerr = createObject(REDIS_STRING,sdsnew(
        "-READONLY You can't write against a read only slave.\r\n"));
    shared.noautherr = createObject(REDIS_STRING,sdsnew(
        "-NOAUTH Authentication required.\r\n"));
    shared.oomerr = createObject(REDIS_STRING,sdsnew(
        "-OOM command not allowed when used memory > 'maxmemory'.\r\n"));
    shared.execaborterr = createObject(REDIS_STRING,sdsnew(
        "-EXECABORT Transaction discarded because of previous errors.\r\n"));
    shared.noreplicaserr = createObject(REDIS_STRING,sdsnew(
        "-NOREPLICAS Not enough good slaves to write.\r\n"));

    // 常用字符
    shared.space = createObject(REDIS_STRING,sdsnew(" "));
    shared.colon = createObject(REDIS_STRING,sdsnew(":"));
    shared.plus = createObject(REDIS_STRING,sdsnew("+"));

    // 常用 SELECT 命令
    for (j = 0; j < REDIS_SHARED_SELECT_CMDS; j++) {
        char dictid_str[64];
        int dictid_len;

        dictid_len = ll2string(dictid_str,sizeof(dictid_str),j);
        shared.select[j] = createObject(REDIS_STRING,
            sdscatprintf(sdsempty(),
                "*2\r\n$6\r\nSELECT\r\n$%d\r\n%s\r\n",
                dictid_len, dictid_str));
    }

    // 发布与订阅的有关回复
    shared.messagebulk = createStringObject("$7\r\nmessage\r\n",13);
    shared.pmessagebulk = createStringObject("$8\r\npmessage\r\n",14);
    shared.subscribebulk = createStringObject("$9\r\nsubscribe\r\n",15);
    shared.unsubscribebulk = createStringObject("$11\r\nunsubscribe\r\n",18);
    shared.psubscribebulk = createStringObject("$10\r\npsubscribe\r\n",17);
    shared.punsubscribebulk = createStringObject("$12\r\npunsubscribe\r\n",19);

    // 常用命令
    shared.del = createStringObject("DEL",3);
    shared.rpop = createStringObject("RPOP",4);
    shared.lpop = createStringObject("LPOP",4);
    shared.lpush = createStringObject("LPUSH",5);

    // 常用整数
    for (j = 0; j < REDIS_SHARED_INTEGERS; j++) {
        shared.integers[j] = createObject(REDIS_STRING,(void*)(long)j);
        shared.integers[j]->encoding = REDIS_ENCODING_INT;
    }

    // 常用长度 bulk 或者 multi bulk 回复
    for (j = 0; j < REDIS_SHARED_BULKHDR_LEN; j++) {
        shared.mbulkhdr[j] = createObject(REDIS_STRING,
            sdscatprintf(sdsempty(),"*%d\r\n",j));
        shared.bulkhdr[j] = createObject(REDIS_STRING,
            sdscatprintf(sdsempty(),"$%d\r\n",j));
    }
}

void initServerConfig() {
    int j;

    // 服务器状态

    // 设置服务器的运行 ID
    getRandomHexChars(server.runid,REDIS_RUN_ID_SIZE);
    // 设置默认配置文件路径
    server.configfile = NULL;
    // 设置默认服务器频率
    server.hz = REDIS_DEFAULT_HZ;
    // 为运行 ID 加上结尾字符
    server.runid[REDIS_RUN_ID_SIZE] = '\0';
    // 设置服务器的运行架构
    server.arch_bits = (sizeof(long) == 8) ? 64 : 32;
    // 设置默认服务器端口号
    server.port = REDIS_SERVERPORT;
    server.bindaddr_count = 0;
    server.unixsocket = NULL;
    server.unixsocketperm = REDIS_DEFAULT_UNIX_SOCKET_PERM;
    server.ipfd_count = 0;
    server.sofd = -1;
    server.dbnum = REDIS_DEFAULT_DBNUM;
    server.verbosity = REDIS_DEFAULT_VERBOSITY;
    server.maxidletime = REDIS_MAXIDLETIME;
    server.tcpkeepalive = REDIS_DEFAULT_TCP_KEEPALIVE;
    server.active_expire_enabled = 1;
    server.client_max_querybuf_len = REDIS_MAX_QUERYBUF_LEN;
    server.saveparams = NULL;
    server.loading = 0;
    server.logfile = zstrdup(REDIS_DEFAULT_LOGFILE);
    server.syslog_enabled = REDIS_DEFAULT_SYSLOG_ENABLED;
    server.syslog_ident = zstrdup(REDIS_DEFAULT_SYSLOG_IDENT);
    server.syslog_facility = LOG_LOCAL0;
    server.daemonize = REDIS_DEFAULT_DAEMONIZE;
    server.aof_state = REDIS_AOF_OFF;
    server.aof_fsync = REDIS_DEFAULT_AOF_FSYNC;
    server.aof_no_fsync_on_rewrite = REDIS_DEFAULT_AOF_NO_FSYNC_ON_REWRITE;
    server.aof_rewrite_perc = REDIS_AOF_REWRITE_PERC;
    server.aof_rewrite_min_size = REDIS_AOF_REWRITE_MIN_SIZE;
    server.aof_rewrite_base_size = 0;
    server.aof_rewrite_scheduled = 0;
    server.aof_last_fsync = time(NULL);
    server.aof_rewrite_time_last = -1;
    server.aof_rewrite_time_start = -1;
    server.aof_lastbgrewrite_status = REDIS_OK;
    server.aof_delayed_fsync = 0;
    server.aof_fd = -1;
    server.aof_selected_db = -1; /* Make sure the first time will not match */
    server.aof_flush_postponed_start = 0;
    server.aof_rewrite_incremental_fsync = REDIS_DEFAULT_AOF_REWRITE_INCREMENTAL_FSYNC;
    server.pidfile = zstrdup(REDIS_DEFAULT_PID_FILE);
    server.rdb_filename = zstrdup(REDIS_DEFAULT_RDB_FILENAME);
    server.aof_filename = zstrdup("appendonly.aof");
    server.requirepass = NULL;
    server.rdb_compression = REDIS_DEFAULT_RDB_COMPRESSION;
    server.rdb_checksum = REDIS_DEFAULT_RDB_CHECKSUM;
    server.stop_writes_on_bgsave_err = REDIS_DEFAULT_STOP_WRITES_ON_BGSAVE_ERROR;
    server.activerehashing = REDIS_DEFAULT_ACTIVE_REHASHING;
    server.notify_keyspace_events = 0;
    server.maxclients = REDIS_MAX_CLIENTS;
    server.bpop_blocked_clients = 0;
    server.maxmemory = REDIS_DEFAULT_MAXMEMORY;
    server.maxmemory_policy = REDIS_DEFAULT_MAXMEMORY_POLICY;
    server.maxmemory_samples = REDIS_DEFAULT_MAXMEMORY_SAMPLES;
    server.hash_max_ziplist_entries = REDIS_HASH_MAX_ZIPLIST_ENTRIES;
    server.hash_max_ziplist_value = REDIS_HASH_MAX_ZIPLIST_VALUE;
    server.list_max_ziplist_entries = REDIS_LIST_MAX_ZIPLIST_ENTRIES;
    server.list_max_ziplist_value = REDIS_LIST_MAX_ZIPLIST_VALUE;
    server.set_max_intset_entries = REDIS_SET_MAX_INTSET_ENTRIES;
    server.zset_max_ziplist_entries = REDIS_ZSET_MAX_ZIPLIST_ENTRIES;
    server.zset_max_ziplist_value = REDIS_ZSET_MAX_ZIPLIST_VALUE;
    server.shutdown_asap = 0;
    server.repl_ping_slave_period = REDIS_REPL_PING_SLAVE_PERIOD;
    server.repl_timeout = REDIS_REPL_TIMEOUT;
    server.repl_min_slaves_to_write = REDIS_DEFAULT_MIN_SLAVES_TO_WRITE;
    server.repl_min_slaves_max_lag = REDIS_DEFAULT_MIN_SLAVES_MAX_LAG;
    server.cluster_enabled = 0;
    server.cluster_node_timeout = REDIS_CLUSTER_DEFAULT_NODE_TIMEOUT;
    server.cluster_configfile = zstrdup(REDIS_DEFAULT_CLUSTER_CONFIG_FILE);
    server.lua_caller = NULL;
    server.lua_time_limit = REDIS_LUA_TIME_LIMIT;
    server.lua_client = NULL;
    server.lua_timedout = 0;
    server.migrate_cached_sockets = dictCreate(&migrateCacheDictType,NULL);
    server.loading_process_events_interval_bytes = (1024*1024*2);

    // 初始化 LRU 时间
    updateLRUClock();

    // 初始化并设置保存条件
    resetServerSaveParams();

    appendServerSaveParams(60*60,1);  /* save after 1 hour and 1 change */
    appendServerSaveParams(300,100);  /* save after 5 minutes and 100 changes */
    appendServerSaveParams(60,10000); /* save after 1 minute and 10000 changes */

    /* Replication related */
    // 初始化和复制相关的状态
    server.masterauth = NULL;
    server.masterhost = NULL;
    server.masterport = 6379;
    server.master = NULL;
    server.cached_master = NULL;
    server.repl_master_initial_offset = -1;
    server.repl_state = REDIS_REPL_NONE;
    server.repl_syncio_timeout = REDIS_REPL_SYNCIO_TIMEOUT;
    server.repl_serve_stale_data = REDIS_DEFAULT_SLAVE_SERVE_STALE_DATA;
    server.repl_slave_ro = REDIS_DEFAULT_SLAVE_READ_ONLY;
    server.repl_down_since = 0; /* Never connected, repl is down since EVER. */
    server.repl_disable_tcp_nodelay = REDIS_DEFAULT_REPL_DISABLE_TCP_NODELAY;
    server.slave_priority = REDIS_DEFAULT_SLAVE_PRIORITY;
    server.master_repl_offset = 0;

    /* Replication partial resync backlog */
    // 初始化 PSYNC 命令所使用的 backlog
    server.repl_backlog = NULL;
    server.repl_backlog_size = REDIS_DEFAULT_REPL_BACKLOG_SIZE;
    server.repl_backlog_histlen = 0;
    server.repl_backlog_idx = 0;
    server.repl_backlog_off = 0;
    server.repl_backlog_time_limit = REDIS_DEFAULT_REPL_BACKLOG_TIME_LIMIT;
    server.repl_no_slaves_since = time(NULL);

    /* Client output buffer limits */
    // 设置客户端的输出缓冲区限制
    for (j = 0; j < REDIS_CLIENT_LIMIT_NUM_CLASSES; j++)
        server.client_obuf_limits[j] = clientBufferLimitsDefaults[j];

    /* Double constants initialization */
    // 初始化浮点常量
    R_Zero = 0.0;
    R_PosInf = 1.0/R_Zero;
    R_NegInf = -1.0/R_Zero;
    R_Nan = R_Zero/R_Zero;

    /* Command table -- we initiialize it here as it is part of the
     * initial configuration, since command names may be changed via
     * redis.conf using the rename-command directive. */
    // 初始化命令表
    // 在这里初始化是因为接下来读取 .conf 文件时可能会用到这些命令
    server.commands = dictCreate(&commandTableDictType,NULL);
    server.orig_commands = dictCreate(&commandTableDictType,NULL);
    populateCommandTable();
    server.delCommand = lookupCommandByCString("del");
    server.multiCommand = lookupCommandByCString("multi");
    server.lpushCommand = lookupCommandByCString("lpush");
    server.lpopCommand = lookupCommandByCString("lpop");
    server.rpopCommand = lookupCommandByCString("rpop");
    
    /* Slow log */
    // 初始化慢查询日志
    server.slowlog_log_slower_than = REDIS_SLOWLOG_LOG_SLOWER_THAN;
    server.slowlog_max_len = REDIS_SLOWLOG_MAX_LEN;

    /* Debugging */
    // 初始化调试项
    server.assert_failed = "<no assertion failed>";
    server.assert_file = "<no file>";
    server.assert_line = 0;
    server.bug_report_start = 0;
    server.watchdog_period = 0;
}

/* This function will try to raise the max number of open files accordingly to
 * the configured max number of clients. It will also account for 32 additional
 * file descriptors as we need a few more for persistence, listening
 * sockets, log files and so forth.
 *
 * If it will not be possible to set the limit accordingly to the configured
 * max number of clients, the function will do the reverse setting
 * server.maxclients to the value that we can actually handle. */
void adjustOpenFilesLimit(void) {
    rlim_t maxfiles = server.maxclients+32;
    struct rlimit limit;

    if (getrlimit(RLIMIT_NOFILE,&limit) == -1) {
        redisLog(REDIS_WARNING,"Unable to obtain the current NOFILE limit (%s), assuming 1024 and setting the max clients configuration accordingly.",
            strerror(errno));
        server.maxclients = 1024-32;
    } else {
        rlim_t oldlimit = limit.rlim_cur;

        /* Set the max number of files if the current limit is not enough
         * for our needs. */
        if (oldlimit < maxfiles) {
            rlim_t f;
            
            f = maxfiles;
            while(f > oldlimit) {
                limit.rlim_cur = f;
                limit.rlim_max = f;
                if (setrlimit(RLIMIT_NOFILE,&limit) != -1) break;
                f -= 128;
            }
            if (f < oldlimit) f = oldlimit;
            if (f != maxfiles) {
                server.maxclients = f-32;
                redisLog(REDIS_WARNING,"Unable to set the max number of files limit to %d (%s), setting the max clients configuration to %d.",
                    (int) maxfiles, strerror(errno), (int) server.maxclients);
            } else {
                redisLog(REDIS_NOTICE,"Max number of open files set to %d",
                    (int) maxfiles);
            }
        }
    }
}

/* Initialize a set of file descriptors to listen to the specified 'port'
 * binding the addresses specified in the Redis server configuration.
 *
 * The listening file descriptors are stored in the integer array 'fds'
 * and their number is set in '*count'.
 *
 * The addresses to bind are specified in the global server.bindaddr array
 * and their number is server.bindaddr_count. If the server configuration
 * contains no specific addresses to bind, this function will try to
 * bind * (all addresses) for both the IPv4 and IPv6 protocols.
 *
 * On success the function returns REDIS_OK.
 *
 * On error the function returns REDIS_ERR. For the function to be on
 * error, at least one of the server.bindaddr addresses was
 * impossible to bind, or no bind addresses were specified in the server
 * configuration but the function is not able to bind * for at least
 * one of the IPv4 or IPv6 protocols. */
int listenToPort(int port, int *fds, int *count) {
    int j;

    /* Force binding of 0.0.0.0 if no bind address is specified, always
     * entering the loop if j == 0. */
    if (server.bindaddr_count == 0) server.bindaddr[0] = NULL;
    for (j = 0; j < server.bindaddr_count || j == 0; j++) {
        if (server.bindaddr[j] == NULL) {
            /* Bind * for both IPv6 and IPv4, we enter here only if
             * server.bindaddr_count == 0. */
            fds[*count] = anetTcp6Server(server.neterr,port,NULL);
            if (fds[*count] != ANET_ERR) (*count)++;
            fds[*count] = anetTcpServer(server.neterr,port,NULL);
            if (fds[*count] != ANET_ERR) (*count)++;
            /* Exit the loop if we were able to bind * on IPv4 or IPv6,
             * otherwise fds[*count] will be ANET_ERR and we'll print an
             * error and return to the caller with an error. */
            if (*count) break;
        } else if (strchr(server.bindaddr[j],':')) {
            /* Bind IPv6 address. */
            fds[*count] = anetTcp6Server(server.neterr,port,server.bindaddr[j]);
        } else {
            /* Bind IPv4 address. */
            fds[*count] = anetTcpServer(server.neterr,port,server.bindaddr[j]);
        }
        if (fds[*count] == ANET_ERR) {
            redisLog(REDIS_WARNING,
                "Creating Server TCP listening socket %s:%d: %s",
                server.bindaddr[j] ? server.bindaddr[j] : "*",
                server.port, server.neterr);
            return REDIS_ERR;
        }
        (*count)++;
    }
    return REDIS_OK;
}

void initServer() {
    int j;

    // 设置信号处理函数
    signal(SIGHUP, SIG_IGN);
    signal(SIGPIPE, SIG_IGN);
    setupSignalHandlers();

    // 设置 syslog
    if (server.syslog_enabled) {
        openlog(server.syslog_ident, LOG_PID | LOG_NDELAY | LOG_NOWAIT,
            server.syslog_facility);
    }

    // 初始化并创建数据结构
    server.current_client = NULL;
    server.clients = listCreate();
    server.clients_to_close = listCreate();
    server.slaves = listCreate();
    server.monitors = listCreate();
    server.slaveseldb = -1; /* Force to emit the first SELECT command. */
    server.unblocked_clients = listCreate();
    server.ready_keys = listCreate();
    server.clients_waiting_acks = listCreate();
    server.get_ack_from_slaves = 0;

    // 创建共享对象
    createSharedObjects();
    adjustOpenFilesLimit();
    server.el = aeCreateEventLoop(server.maxclients+REDIS_EVENTLOOP_FDSET_INCR);
    server.db = zmalloc(sizeof(redisDb)*server.dbnum);

    /* Open the TCP listening socket for the user commands. */
    // 打开 TCP 监听端口，用于等待客户端的命令请求
    if (listenToPort(server.port,server.ipfd,&server.ipfd_count) == REDIS_ERR)
        exit(1);

    /* Open the listening Unix domain socket. */
    // 打开 UNIX 本地端口
    if (server.unixsocket != NULL) {
        unlink(server.unixsocket); /* don't care if this fails */
        server.sofd = anetUnixServer(server.neterr,server.unixsocket,server.unixsocketperm);
        if (server.sofd == ANET_ERR) {
            redisLog(REDIS_WARNING, "Opening socket: %s", server.neterr);
            exit(1);
        }
    }

    /* Abort if there are no listening sockets at all. */
    if (server.ipfd_count == 0 && server.sofd < 0) {
        redisLog(REDIS_WARNING, "Configured to not listen anywhere, exiting.");
        exit(1);
    }

    /* Create the Redis databases, and initialize other internal state. */
    // 创建并初始化数据库结构
    for (j = 0; j < server.dbnum; j++) {
        server.db[j].dict = dictCreate(&dbDictType,NULL);
        server.db[j].expires = dictCreate(&keyptrDictType,NULL);
        server.db[j].blocking_keys = dictCreate(&keylistDictType,NULL);
        server.db[j].ready_keys = dictCreate(&setDictType,NULL);
        server.db[j].watched_keys = dictCreate(&keylistDictType,NULL);
        server.db[j].id = j;
        server.db[j].avg_ttl = 0;
    }

    // 创建 PUBSUB 相关结构
    server.pubsub_channels = dictCreate(&keylistDictType,NULL);
    server.pubsub_patterns = listCreate();
    listSetFreeMethod(server.pubsub_patterns,freePubsubPattern);
    listSetMatchMethod(server.pubsub_patterns,listMatchPubsubPattern);

    server.cronloops = 0;
    server.rdb_child_pid = -1;
    server.aof_child_pid = -1;
    aofRewriteBufferReset();
    server.aof_buf = sdsempty();
    server.lastsave = time(NULL); /* At startup we consider the DB saved. */
    server.lastbgsave_try = 0;    /* At startup we never tried to BGSAVE. */
    server.rdb_save_time_last = -1;
    server.rdb_save_time_start = -1;
    server.dirty = 0;
    server.stat_numcommands = 0;
    server.stat_numconnections = 0;
    server.stat_expiredkeys = 0;
    server.stat_evictedkeys = 0;
    server.stat_starttime = time(NULL);
    server.stat_keyspace_misses = 0;
    server.stat_keyspace_hits = 0;
    server.stat_peak_memory = 0;
    server.stat_fork_time = 0;
    server.stat_rejected_conn = 0;
    server.stat_sync_full = 0;
    server.stat_sync_partial_ok = 0;
    server.stat_sync_partial_err = 0;
    memset(server.ops_sec_samples,0,sizeof(server.ops_sec_samples));
    server.ops_sec_idx = 0;
    server.ops_sec_last_sample_time = mstime();
    server.ops_sec_last_sample_ops = 0;
    server.unixtime = time(NULL);
    server.mstime = mstime();
    server.lastbgsave_status = REDIS_OK;
    server.repl_good_slaves_count = 0;

    /* Create the serverCron() time event, that's our main way to process
     * background operations. */
    // 为 serverCron() 创建时间事件
    if(aeCreateTimeEvent(server.el, 1, serverCron, NULL, NULL) == AE_ERR) {
        redisPanic("Can't create the serverCron time event.");
        exit(1);
    }

    /* Create an event handler for accepting new connections in TCP and Unix
     * domain sockets. */
    // 为 TCP 连接关联连接应答（accept）处理器
    // 用于接受并应答客户端的 connect() 调用
    for (j = 0; j < server.ipfd_count; j++) {
        if (aeCreateFileEvent(server.el, server.ipfd[j], AE_READABLE,
            acceptTcpHandler,NULL) == AE_ERR)
            {
                redisPanic(
                    "Unrecoverable error creating server.ipfd file event.");
            }
    }

    // 为本地套接字关联应答处理器
    if (server.sofd > 0 && aeCreateFileEvent(server.el,server.sofd,AE_READABLE,
        acceptUnixHandler,NULL) == AE_ERR) redisPanic("Unrecoverable error creating server.sofd file event.");

    /* Open the AOF file if needed. */
    // 如果 AOF 持久化功能已经打开，那么打开或创建一个 AOF 文件
    if (server.aof_state == REDIS_AOF_ON) {
        server.aof_fd = open(server.aof_filename,
                               O_WRONLY|O_APPEND|O_CREAT,0644);
        if (server.aof_fd == -1) {
            redisLog(REDIS_WARNING, "Can't open the append-only file: %s",
                strerror(errno));
            exit(1);
        }
    }

    /* 32 bit instances are limited to 4GB of address space, so if there is
     * no explicit limit in the user provided configuration we set a limit
     * at 3 GB using maxmemory with 'noeviction' policy'. This avoids
     * useless crashes of the Redis instance for out of memory. */
    // 对于 32 位实例来说，默认将最大可用内存限制在 3 GB
    if (server.arch_bits == 32 && server.maxmemory == 0) {
        redisLog(REDIS_WARNING,"Warning: 32 bit instance detected but no memory limit set. Setting 3 GB maxmemory limit with 'noeviction' policy now.");
        server.maxmemory = 3072LL*(1024*1024); /* 3 GB */
        server.maxmemory_policy = REDIS_MAXMEMORY_NO_EVICTION;
    }

    // 如果服务器以 cluster 模式打开，那么初始化 cluster
    if (server.cluster_enabled) clusterInit();

    // 初始化复制功能有关的脚本缓存
    replicationScriptCacheInit();

    // 初始化脚本系统
    scriptingInit();

    // 初始化慢查询功能
    slowlogInit();

    // 初始化 BIO 系统
    bioInit();
}

/* Populates the Redis Command Table starting from the hard coded list
 * we have on top of redis.c file. 
 *
 * 根据 redis.c 文件顶部的命令列表，创建命令表
 */
void populateCommandTable(void) {
    int j;

    // 命令的数量
    int numcommands = sizeof(redisCommandTable)/sizeof(struct redisCommand);

    for (j = 0; j < numcommands; j++) {
        
        // 指定命令
        struct redisCommand *c = redisCommandTable+j;

        // 取出字符串 FLAG
        char *f = c->sflags;

        int retval1, retval2;

        // 根据字符串 FLAG 生成实际 FLAG
        while(*f != '\0') {
            switch(*f) {
            case 'w': c->flags |= REDIS_CMD_WRITE; break;
            case 'r': c->flags |= REDIS_CMD_READONLY; break;
            case 'm': c->flags |= REDIS_CMD_DENYOOM; break;
            case 'a': c->flags |= REDIS_CMD_ADMIN; break;
            case 'p': c->flags |= REDIS_CMD_PUBSUB; break;
            case 's': c->flags |= REDIS_CMD_NOSCRIPT; break;
            case 'R': c->flags |= REDIS_CMD_RANDOM; break;
            case 'S': c->flags |= REDIS_CMD_SORT_FOR_SCRIPT; break;
            case 'l': c->flags |= REDIS_CMD_LOADING; break;
            case 't': c->flags |= REDIS_CMD_STALE; break;
            case 'M': c->flags |= REDIS_CMD_SKIP_MONITOR; break;
            case 'k': c->flags |= REDIS_CMD_ASKING; break;
            default: redisPanic("Unsupported command flag"); break;
            }
            f++;
        }

        // 将命令关联到命令表
        retval1 = dictAdd(server.commands, sdsnew(c->name), c);

        /* Populate an additional dictionary that will be unaffected
         * by rename-command statements in redis.conf. 
         *
         * 将命令也关联到原始命令表
         *
         * 原始命令表不会受 redis.conf 中命令改名的影响
         */
        retval2 = dictAdd(server.orig_commands, sdsnew(c->name), c);

        redisAssert(retval1 == DICT_OK && retval2 == DICT_OK);
    }
}

/*
 * 重置命令表中的统计信息
 */
void resetCommandTableStats(void) {
    int numcommands = sizeof(redisCommandTable)/sizeof(struct redisCommand);
    int j;

    for (j = 0; j < numcommands; j++) {
        struct redisCommand *c = redisCommandTable+j;

        // 清零时间
        c->microseconds = 0;

        // 清零调用次数
        c->calls = 0;
    }
}

/* ========================== Redis OP Array API ============================ */

void redisOpArrayInit(redisOpArray *oa) {
    oa->ops = NULL;
    oa->numops = 0;
}

int redisOpArrayAppend(redisOpArray *oa, struct redisCommand *cmd, int dbid,
                       robj **argv, int argc, int target)
{
    redisOp *op;

    oa->ops = zrealloc(oa->ops,sizeof(redisOp)*(oa->numops+1));
    op = oa->ops+oa->numops;
    op->cmd = cmd;
    op->dbid = dbid;
    op->argv = argv;
    op->argc = argc;
    op->target = target;
    oa->numops++;
    return oa->numops;
}

void redisOpArrayFree(redisOpArray *oa) {
    while(oa->numops) {
        int j;
        redisOp *op;

        oa->numops--;
        op = oa->ops+oa->numops;
        for (j = 0; j < op->argc; j++)
            decrRefCount(op->argv[j]);
        zfree(op->argv);
    }
    zfree(oa->ops);
}

/* ====================== Commands lookup and execution ===================== */

/*
 * 根据给定命令名字（SDS），查找命令
 */
struct redisCommand *lookupCommand(sds name) {
    return dictFetchValue(server.commands, name);
}

/*
 * 根据给定命令名字（C 字符串），查找命令
 */
struct redisCommand *lookupCommandByCString(char *s) {
    struct redisCommand *cmd;
    sds name = sdsnew(s);

    cmd = dictFetchValue(server.commands, name);
    sdsfree(name);
    return cmd;
}

/* Lookup the command in the current table, if not found also check in
 * the original table containing the original command names unaffected by
 * redis.conf rename-command statement.
 *
 * 从当前命令表 server.commands 中查找给定名字，
 * 如果没找到的话，就尝试从 server.orig_commands 中查找未被改名的原始名字
 * 原始表中的命令名不受 redis.conf 中命令改名的影响
 *
 * This is used by functions rewriting the argument vector such as
 * rewriteClientCommandVector() in order to set client->cmd pointer
 * correctly even if the command was renamed. 
 *
 * 这个函数可以在命令被更名之后，仍然在重写命令时得出正确的名字。
 */
struct redisCommand *lookupCommandOrOriginal(sds name) {

    // 查找当前表
    struct redisCommand *cmd = dictFetchValue(server.commands, name);

    // 如果有需要的话，查找原始表
    if (!cmd) cmd = dictFetchValue(server.orig_commands,name);

    return cmd;
}

/* Propagate the specified command (in the context of the specified database id)
 * to AOF and Slaves.
 *
 * 将指定命令（以及执行该命令的上下文，比如数据库 id 等信息）传播到 AOF 和 slave 。
 *
 * flags are an xor between:
 * FLAG 可以是以下标识的 xor ：
 *
 * + REDIS_PROPAGATE_NONE (no propagation of command at all)
 *   不传播
 *
 * + REDIS_PROPAGATE_AOF (propagate into the AOF file if is enabled)
 *   传播到 AOF
 *
 * + REDIS_PROPAGATE_REPL (propagate into the replication link)
 *   传播到 slave
 */
void propagate(struct redisCommand *cmd, int dbid, robj **argv, int argc,
               int flags)
{
    // 传播到 AOF
    if (server.aof_state != REDIS_AOF_OFF && flags & REDIS_PROPAGATE_AOF)
        feedAppendOnlyFile(cmd,dbid,argv,argc);

    // 传播到 slave
    if (flags & REDIS_PROPAGATE_REPL)
        replicationFeedSlaves(server.slaves,dbid,argv,argc);
}

/* Used inside commands to schedule the propagation of additional commands
 * after the current command is propagated to AOF / Replication. */
void alsoPropagate(struct redisCommand *cmd, int dbid, robj **argv, int argc,
                   int target)
{
    redisOpArrayAppend(&server.also_propagate,cmd,dbid,argv,argc,target);
}

/* It is possible to call the function forceCommandPropagation() inside a
 * Redis command implementaiton in order to to force the propagation of a
 * specific command execution into AOF / Replication. */
void forceCommandPropagation(redisClient *c, int flags) {
    if (flags & REDIS_PROPAGATE_REPL) c->flags |= REDIS_FORCE_REPL;
    if (flags & REDIS_PROPAGATE_AOF) c->flags |= REDIS_FORCE_AOF;
}

/* Call() is the core of Redis execution of a command */
// 调用命令的实现函数，执行命令
void call(redisClient *c, int flags) {
    // start 记录命令开始执行的时间
    long long dirty, start = ustime(), duration;
    // 记录命令开始执行前的 FLAG
    int client_old_flags = c->flags;

    /* Sent the command to clients in MONITOR mode, only if the commands are
     * not generated from reading an AOF. */
    // 如果可以的话，将命令发送到 MONITOR
    if (listLength(server.monitors) &&
        !server.loading &&
        !(c->cmd->flags & REDIS_CMD_SKIP_MONITOR))
    {
        replicationFeedMonitors(c,server.monitors,c->db->id,c->argv,c->argc);
    }

    /* Call the command. */
    c->flags &= ~(REDIS_FORCE_AOF|REDIS_FORCE_REPL);
    redisOpArrayInit(&server.also_propagate);
    // 保留旧 dirty 计数器值
    dirty = server.dirty;
    // 执行实现函数
    c->cmd->proc(c);
    // 计算命令执行之后的 dirty 值
    dirty = server.dirty-dirty;
    // 计算命令执行耗费的时间
    duration = ustime()-start;

    /* When EVAL is called loading the AOF we don't want commands called
     * from Lua to go into the slowlog or to populate statistics. */
    // 不将从 Lua 中发出的命令放入 SLOWLOG ，也不进行统计
    if (server.loading && c->flags & REDIS_LUA_CLIENT)
        flags &= ~(REDIS_CALL_SLOWLOG | REDIS_CALL_STATS);

    /* If the caller is Lua, we want to force the EVAL caller to propagate
     * the script if the command flag or client flag are forcing the
     * propagation. */
    // 如果调用者是 Lua ，那么根据命令 FLAG 和客户端 FLAG
    // 打开传播（propagate)标志
    if (c->flags & REDIS_LUA_CLIENT && server.lua_caller) {
        if (c->flags & REDIS_FORCE_REPL)
            server.lua_caller->flags |= REDIS_FORCE_REPL;
        if (c->flags & REDIS_FORCE_AOF)
            server.lua_caller->flags |= REDIS_FORCE_AOF;
    }

    /* Log the command into the Slow log if needed, and populate the
     * per-command statistics that we show in INFO commandstats. */
    // 如果有需要，将命令放到 SLOWLOG 里面
    if (flags & REDIS_CALL_SLOWLOG && c->cmd->proc != execCommand)
        slowlogPushEntryIfNeeded(c->argv,c->argc,duration);
    // 更新命令的统计信息
    if (flags & REDIS_CALL_STATS) {
        c->cmd->microseconds += duration;
        c->cmd->calls++;
    }

    /* Propagate the command into the AOF and replication link */
    // 将命令复制到 AOF 和 slave 节点
    if (flags & REDIS_CALL_PROPAGATE) {
        int flags = REDIS_PROPAGATE_NONE;

        // 强制 REPL 传播
        if (c->flags & REDIS_FORCE_REPL) flags |= REDIS_PROPAGATE_REPL;

        // 强制 AOF 传播
        if (c->flags & REDIS_FORCE_AOF) flags |= REDIS_PROPAGATE_AOF;

        // 如果数据库有被修改，那么启用 REPL 和 AOF 传播
        if (dirty)
            flags |= (REDIS_PROPAGATE_REPL | REDIS_PROPAGATE_AOF);

        if (flags != REDIS_PROPAGATE_NONE)
            propagate(c->cmd,c->db->id,c->argv,c->argc,flags);
    }

    /* Restore the old FORCE_AOF/REPL flags, since call can be executed
     * recursively. */
    // 将客户端的 FLAG 恢复到命令执行之前
    // 因为 call 可能会递归执行
    c->flags &= ~(REDIS_FORCE_AOF|REDIS_FORCE_REPL);
    c->flags |= client_old_flags & (REDIS_FORCE_AOF|REDIS_FORCE_REPL);

    /* Handle the alsoPropagate() API to handle commands that want to propagate
     * multiple separated commands. */
    // 传播额外的命令
    if (server.also_propagate.numops) {
        int j;
        redisOp *rop;

        for (j = 0; j < server.also_propagate.numops; j++) {
            rop = &server.also_propagate.ops[j];
            propagate(rop->cmd, rop->dbid, rop->argv, rop->argc, rop->target);
        }
        redisOpArrayFree(&server.also_propagate);
    }
    server.stat_numcommands++;
}

/* If this function gets called we already read a whole
 * command, arguments are in the client argv/argc fields.
 * processCommand() execute the command or prepare the
 * server for a bulk read from the client.
 *
 * 这个函数执行时，我们已经读入了一个完整的命令到客户端，
 * 这个函数负责执行这个命令，
 * 或者服务器准备从客户端中进行一次读取。
 *
 * If 1 is returned the client is still alive and valid and
 * other operations can be performed by the caller. Otherwise
 * if 0 is returned the client was destroyed (i.e. after QUIT). 
 *
 * 如果这个函数返回 1 ，那么表示客户端在执行命令之后仍然存在，
 * 调用者可以继续执行其他操作。
 * 否则，如果这个函数返回 0 ，那么表示客户端已经被销毁。
 */
int processCommand(redisClient *c) {
    /* The QUIT command is handled separately. Normal command procs will
     * go through checking for replication and QUIT will cause trouble
     * when FORCE_REPLICATION is enabled and would be implemented in
     * a regular command proc. */
    // 特别处理 quit 命令
    if (!strcasecmp(c->argv[0]->ptr,"quit")) {
        addReply(c,shared.ok);
        c->flags |= REDIS_CLOSE_AFTER_REPLY;
        return REDIS_ERR;
    }

    /* Now lookup the command and check ASAP about trivial error conditions
     * such as wrong arity, bad command name and so forth. */
    // 查找命令，并进行命令合法性检查，以及命令参数个数检查
    c->cmd = c->lastcmd = lookupCommand(c->argv[0]->ptr);
    if (!c->cmd) {
        // 没找到指定的命令
        flagTransaction(c);
        addReplyErrorFormat(c,"unknown command '%s'",
            (char*)c->argv[0]->ptr);
        return REDIS_OK;
    } else if ((c->cmd->arity > 0 && c->cmd->arity != c->argc) ||
               (c->argc < -c->cmd->arity)) {
        // 参数个数错误
        flagTransaction(c);
        addReplyErrorFormat(c,"wrong number of arguments for '%s' command",
            c->cmd->name);
        return REDIS_OK;
    }

    /* Check if the user is authenticated */
    // 检查认证信息
    if (server.requirepass && !c->authenticated && c->cmd->proc != authCommand)
    {
        flagTransaction(c);
        addReply(c,shared.noautherr);
        return REDIS_OK;
    }

    /* If cluster is enabled perform the cluster redirection here.
     * However we don't perform the redirection if:
     * 1) The sender of this command is our master.
     * 2) The command has no key arguments. */
    if (server.cluster_enabled &&
        !(c->flags & REDIS_MASTER) &&
        !(c->cmd->getkeys_proc == NULL && c->cmd->firstkey == 0))
    {
        int hashslot;

        if (server.cluster->state != REDIS_CLUSTER_OK) {
            addReplySds(c,sdsnew("-CLUSTERDOWN The cluster is down. Use CLUSTER INFO for more information\r\n"));
            return REDIS_OK;
        } else {
            int ask;
            clusterNode *n = getNodeByQuery(c,c->cmd,c->argv,c->argc,&hashslot,&ask);
            if (n == NULL) {
                addReplyError(c,"Multi keys request invalid in cluster");
                return REDIS_OK;
            } else if (n != server.cluster->myself) {
                addReplySds(c,sdscatprintf(sdsempty(),
                    "-%s %d %s:%d\r\n", ask ? "ASK" : "MOVED",
                    hashslot,n->ip,n->port));
                return REDIS_OK;
            }
        }
    }

    /* Handle the maxmemory directive.
     *
     * First we try to free some memory if possible (if there are volatile
     * keys in the dataset). If there are not the only thing we can do
     * is returning an error. */
    // 如果设置了最大内存，那么检查内存是否超过限制，并做相应的操作
    if (server.maxmemory) {
        // 如果内存已超过限制，那么尝试通过删除过期键来释放内存
        int retval = freeMemoryIfNeeded();
        // 如果即将要执行的命令可能占用大量内存（REDIS_CMD_DENYOOM）
        // 并且前面的内存释放失败的话
        // 那么向客户端返回内存错误
        if ((c->cmd->flags & REDIS_CMD_DENYOOM) && retval == REDIS_ERR) {
            flagTransaction(c);
            addReply(c, shared.oomerr);
            return REDIS_OK;
        }
    }

    /* Don't accept write commands if there are problems persisting on disk
     * and if this is a master instance. */
    // 如果这是一个主服务器，并且这个服务器之前执行 BGSAVE 时发生了错误
    // 那么不执行写命令
    if (server.stop_writes_on_bgsave_err &&
        server.saveparamslen > 0
        && server.lastbgsave_status == REDIS_ERR &&
        server.masterhost != NULL &&
        (c->cmd->flags & REDIS_CMD_WRITE ||
         c->cmd->proc == pingCommand))
    {
        flagTransaction(c);
        addReply(c, shared.bgsaveerr);
        return REDIS_OK;
    }

    /* Don't accept write commands if there are not enough good slaves and
     * user configured the min-slaves-to-write option. */
    // 如果服务器没有足够多的状态良好服务器
    // 并且 min-slaves-to-write 选项已打开
    if (server.repl_min_slaves_to_write &&
        server.repl_min_slaves_max_lag &&
        c->cmd->flags & REDIS_CMD_WRITE &&
        server.repl_good_slaves_count < server.repl_min_slaves_to_write)
    {
        flagTransaction(c);
        addReply(c, shared.noreplicaserr);
        return REDIS_OK;
    }

    /* Don't accept write commands if this is a read only slave. But
     * accept write commands if this is our master. */
    // 如果这个服务器是一个只读 slave 的话，那么拒绝执行写命令
    if (server.masterhost && server.repl_slave_ro &&
        !(c->flags & REDIS_MASTER) &&
        c->cmd->flags & REDIS_CMD_WRITE)
    {
        addReply(c, shared.roslaveerr);
        return REDIS_OK;
    }

    /* Only allow SUBSCRIBE and UNSUBSCRIBE in the context of Pub/Sub */
    // 在订阅于发布模式的上下文中，只能执行订阅和退订相关的命令
    if ((dictSize(c->pubsub_channels) > 0 || listLength(c->pubsub_patterns) > 0)
        &&
        c->cmd->proc != subscribeCommand &&
        c->cmd->proc != unsubscribeCommand &&
        c->cmd->proc != psubscribeCommand &&
        c->cmd->proc != punsubscribeCommand) {
        addReplyError(c,"only (P)SUBSCRIBE / (P)UNSUBSCRIBE / QUIT allowed in this context");
        return REDIS_OK;
    }

    /* Only allow INFO and SLAVEOF when slave-serve-stale-data is no and
     * we are a slave with a broken link with master. */
    if (server.masterhost && server.repl_state != REDIS_REPL_CONNECTED &&
        server.repl_serve_stale_data == 0 &&
        !(c->cmd->flags & REDIS_CMD_STALE))
    {
        flagTransaction(c);
        addReply(c, shared.masterdownerr);
        return REDIS_OK;
    }

    /* Loading DB? Return an error if the command has not the
     * REDIS_CMD_LOADING flag. */
    // 如果服务器正在载入数据到数据库，那么只执行带有 REDIS_CMD_LOADING
    // 标识的命令，否则将出错
    if (server.loading && !(c->cmd->flags & REDIS_CMD_LOADING)) {
        addReply(c, shared.loadingerr);
        return REDIS_OK;
    }

    /* Lua script too slow? Only allow a limited number of commands. */
    // Lua 脚本超时，只允许执行限定的操作，比如 SHUTDOWN 和 SCRIPT KILL
    if (server.lua_timedout &&
          c->cmd->proc != authCommand &&
          c->cmd->proc != replconfCommand &&
        !(c->cmd->proc == shutdownCommand &&
          c->argc == 2 &&
          tolower(((char*)c->argv[1]->ptr)[0]) == 'n') &&
        !(c->cmd->proc == scriptCommand &&
          c->argc == 2 &&
          tolower(((char*)c->argv[1]->ptr)[0]) == 'k'))
    {
        flagTransaction(c);
        addReply(c, shared.slowscripterr);
        return REDIS_OK;
    }

    /* Exec the command */
    if (c->flags & REDIS_MULTI &&
        c->cmd->proc != execCommand && c->cmd->proc != discardCommand &&
        c->cmd->proc != multiCommand && c->cmd->proc != watchCommand)
    {
        // 在事务上下文中
        // 除 EXEC 、 DISCARD 、 MULTI 和 WATCH 命令之外
        // 其他所有命令都会被入队到事务队列中
        queueMultiCommand(c);
        addReply(c,shared.queued);
    } else {
        // 执行命令
        call(c,REDIS_CALL_FULL);
<<<<<<< HEAD
        // 处理那些解除了阻塞的键
=======
        c->woff = server.master_repl_offset;
>>>>>>> c5618e7f
        if (listLength(server.ready_keys))
            handleClientsBlockedOnLists();
    }

    return REDIS_OK;
}

/*================================== Shutdown =============================== */

/* Close listening sockets. Also unlink the unix domain socket if
 * unlink_unix_socket is non-zero. */
// 关闭监听套接字
void closeListeningSockets(int unlink_unix_socket) {
    int j;

    for (j = 0; j < server.ipfd_count; j++) close(server.ipfd[j]);

    if (server.sofd != -1) close(server.sofd);

    if (server.cluster_enabled)
        for (j = 0; j < server.cfd_count; j++) close(server.cfd[j]);

    if (unlink_unix_socket && server.unixsocket) {
        redisLog(REDIS_NOTICE,"Removing the unix socket file.");
        unlink(server.unixsocket); /* don't care if this fails */
    }
}

int prepareForShutdown(int flags) {
    int save = flags & REDIS_SHUTDOWN_SAVE;
    int nosave = flags & REDIS_SHUTDOWN_NOSAVE;

    redisLog(REDIS_WARNING,"User requested shutdown...");

    /* Kill the saving child if there is a background saving in progress.
       We want to avoid race conditions, for instance our saving child may
       overwrite the synchronous saving did by SHUTDOWN. */
    // 如果有 BGSAVE 正在执行，那么杀死子进程，避免竞争条件
    if (server.rdb_child_pid != -1) {
        redisLog(REDIS_WARNING,"There is a child saving an .rdb. Killing it!");
        kill(server.rdb_child_pid,SIGUSR1);
        rdbRemoveTempFile(server.rdb_child_pid);
    }

    // 同理，杀死正在执行 BGREWRITEAOF 的子进程
    if (server.aof_state != REDIS_AOF_OFF) {
        /* Kill the AOF saving child as the AOF we already have may be longer
         * but contains the full dataset anyway. */
        if (server.aof_child_pid != -1) {
            redisLog(REDIS_WARNING,
                "There is a child rewriting the AOF. Killing it!");
            kill(server.aof_child_pid,SIGUSR1);
        }
        /* Append only file: fsync() the AOF and exit */
        redisLog(REDIS_NOTICE,"Calling fsync() on the AOF file.");
        aof_fsync(server.aof_fd);
    }

    // 如果客户端执行的是 SHUTDOWN save ，或者 SAVE 功能被打开
    // 那么执行 SAVE 操作
    if ((server.saveparamslen > 0 && !nosave) || save) {
        redisLog(REDIS_NOTICE,"Saving the final RDB snapshot before exiting.");
        /* Snapshotting. Perform a SYNC SAVE and exit */
        if (rdbSave(server.rdb_filename) != REDIS_OK) {
            /* Ooops.. error saving! The best we can do is to continue
             * operating. Note that if there was a background saving process,
             * in the next cron() Redis will be notified that the background
             * saving aborted, handling special stuff like slaves pending for
             * synchronization... */
            redisLog(REDIS_WARNING,"Error trying to save the DB, can't exit.");
            return REDIS_ERR;
        }
    }

    // 移除 pidfile 文件
    if (server.daemonize) {
        redisLog(REDIS_NOTICE,"Removing the pid file.");
        unlink(server.pidfile);
    }

    /* Close the listening sockets. Apparently this allows faster restarts. */
    // 关闭监听套接字，这样在重启的时候会快一点
    closeListeningSockets(1);

    redisLog(REDIS_WARNING,"Redis is now ready to exit, bye bye...");

    return REDIS_OK;
}

/*================================== Commands =============================== */

/* Return zero if strings are the same, non-zero if they are not.
 * The comparison is performed in a way that prevents an attacker to obtain
 * information about the nature of the strings just monitoring the execution
 * time of the function.
 *
 * Note that limiting the comparison length to strings up to 512 bytes we
 * can avoid leaking any information about the password length and any
 * possible branch misprediction related leak.
 */
int time_independent_strcmp(char *a, char *b) {
    char bufa[REDIS_AUTHPASS_MAX_LEN], bufb[REDIS_AUTHPASS_MAX_LEN];
    /* The above two strlen perform len(a) + len(b) operations where either
     * a or b are fixed (our password) length, and the difference is only
     * relative to the length of the user provided string, so no information
     * leak is possible in the following two lines of code. */
    int alen = strlen(a);
    int blen = strlen(b);
    int j;
    int diff = 0;

    /* We can't compare strings longer than our static buffers.
     * Note that this will never pass the first test in practical circumstances
     * so there is no info leak. */
    if (alen > sizeof(bufa) || blen > sizeof(bufb)) return 1;

    memset(bufa,0,sizeof(bufa));        /* Constant time. */
    memset(bufb,0,sizeof(bufb));        /* Constant time. */
    /* Again the time of the following two copies is proportional to
     * len(a) + len(b) so no info is leaked. */
    memcpy(bufa,a,alen);
    memcpy(bufb,b,blen);

    /* Always compare all the chars in the two buffers without
     * conditional expressions. */
    for (j = 0; j < sizeof(bufa); j++) {
        diff |= (bufa[j] ^ bufb[j]);
    }
    /* Length must be equal as well. */
    diff |= alen ^ blen;
    return diff; /* If zero strings are the same. */
}

void authCommand(redisClient *c) {
    if (!server.requirepass) {
        addReplyError(c,"Client sent AUTH, but no password is set");
    } else if (!time_independent_strcmp(c->argv[1]->ptr, server.requirepass)) {
      c->authenticated = 1;
      addReply(c,shared.ok);
    } else {
      c->authenticated = 0;
      addReplyError(c,"invalid password");
    }
}

void pingCommand(redisClient *c) {
    addReply(c,shared.pong);
}

void echoCommand(redisClient *c) {
    addReplyBulk(c,c->argv[1]);
}

void timeCommand(redisClient *c) {
    struct timeval tv;

    /* gettimeofday() can only fail if &tv is a bad address so we
     * don't check for errors. */
    gettimeofday(&tv,NULL);
    addReplyMultiBulkLen(c,2);
    addReplyBulkLongLong(c,tv.tv_sec);
    addReplyBulkLongLong(c,tv.tv_usec);
}

/* Convert an amount of bytes into a human readable string in the form
 * of 100B, 2G, 100M, 4K, and so forth. */
void bytesToHuman(char *s, unsigned long long n) {
    double d;

    if (n < 1024) {
        /* Bytes */
        sprintf(s,"%lluB",n);
        return;
    } else if (n < (1024*1024)) {
        d = (double)n/(1024);
        sprintf(s,"%.2fK",d);
    } else if (n < (1024LL*1024*1024)) {
        d = (double)n/(1024*1024);
        sprintf(s,"%.2fM",d);
    } else if (n < (1024LL*1024*1024*1024)) {
        d = (double)n/(1024LL*1024*1024);
        sprintf(s,"%.2fG",d);
    }
}

/* Create the string returned by the INFO command. This is decoupled
 * by the INFO command itself as we need to report the same information
 * on memory corruption problems. */
sds genRedisInfoString(char *section) {
    sds info = sdsempty();
    time_t uptime = server.unixtime-server.stat_starttime;
    int j, numcommands;
    struct rusage self_ru, c_ru;
    unsigned long lol, bib;
    int allsections = 0, defsections = 0;
    int sections = 0;

    if (section) {
        allsections = strcasecmp(section,"all") == 0;
        defsections = strcasecmp(section,"default") == 0;
    }

    getrusage(RUSAGE_SELF, &self_ru);
    getrusage(RUSAGE_CHILDREN, &c_ru);
    getClientsMaxBuffers(&lol,&bib);

    /* Server */
    if (allsections || defsections || !strcasecmp(section,"server")) {
        struct utsname name;
        char *mode;

        if (server.cluster_enabled) mode = "cluster";
        else if (server.sentinel_mode) mode = "sentinel";
        else mode = "standalone";
    
        if (sections++) info = sdscat(info,"\r\n");
        uname(&name);
        info = sdscatprintf(info,
            "# Server\r\n"
            "redis_version:%s\r\n"
            "redis_git_sha1:%s\r\n"
            "redis_git_dirty:%d\r\n"
            "redis_build_id:%llx\r\n"
            "redis_mode:%s\r\n"
            "os:%s %s %s\r\n"
            "arch_bits:%d\r\n"
            "multiplexing_api:%s\r\n"
            "gcc_version:%d.%d.%d\r\n"
            "process_id:%ld\r\n"
            "run_id:%s\r\n"
            "tcp_port:%d\r\n"
            "uptime_in_seconds:%jd\r\n"
            "uptime_in_days:%jd\r\n"
            "hz:%d\r\n"
            "lru_clock:%ld\r\n"
            "config_file:%s\r\n",
            REDIS_VERSION,
            redisGitSHA1(),
            strtol(redisGitDirty(),NULL,10) > 0,
            (unsigned long long) redisBuildId(),
            mode,
            name.sysname, name.release, name.machine,
            server.arch_bits,
            aeGetApiName(),
#ifdef __GNUC__
            __GNUC__,__GNUC_MINOR__,__GNUC_PATCHLEVEL__,
#else
            0,0,0,
#endif
            (long) getpid(),
            server.runid,
            server.port,
            (intmax_t)uptime,
            (intmax_t)(uptime/(3600*24)),
            server.hz,
            (unsigned long) server.lruclock,
            server.configfile ? server.configfile : "");
    }

    /* Clients */
    if (allsections || defsections || !strcasecmp(section,"clients")) {
        if (sections++) info = sdscat(info,"\r\n");
        info = sdscatprintf(info,
            "# Clients\r\n"
            "connected_clients:%lu\r\n"
            "client_longest_output_list:%lu\r\n"
            "client_biggest_input_buf:%lu\r\n"
            "blocked_clients:%d\r\n",
            listLength(server.clients)-listLength(server.slaves),
            lol, bib,
            server.bpop_blocked_clients);
    }

    /* Memory */
    if (allsections || defsections || !strcasecmp(section,"memory")) {
        char hmem[64];
        char peak_hmem[64];

        bytesToHuman(hmem,zmalloc_used_memory());
        bytesToHuman(peak_hmem,server.stat_peak_memory);
        if (sections++) info = sdscat(info,"\r\n");
        info = sdscatprintf(info,
            "# Memory\r\n"
            "used_memory:%zu\r\n"
            "used_memory_human:%s\r\n"
            "used_memory_rss:%zu\r\n"
            "used_memory_peak:%zu\r\n"
            "used_memory_peak_human:%s\r\n"
            "used_memory_lua:%lld\r\n"
            "mem_fragmentation_ratio:%.2f\r\n"
            "mem_allocator:%s\r\n",
            zmalloc_used_memory(),
            hmem,
            zmalloc_get_rss(),
            server.stat_peak_memory,
            peak_hmem,
            ((long long)lua_gc(server.lua,LUA_GCCOUNT,0))*1024LL,
            zmalloc_get_fragmentation_ratio(),
            ZMALLOC_LIB
            );
    }

    /* Persistence */
    if (allsections || defsections || !strcasecmp(section,"persistence")) {
        if (sections++) info = sdscat(info,"\r\n");
        info = sdscatprintf(info,
            "# Persistence\r\n"
            "loading:%d\r\n"
            "rdb_changes_since_last_save:%lld\r\n"
            "rdb_bgsave_in_progress:%d\r\n"
            "rdb_last_save_time:%jd\r\n"
            "rdb_last_bgsave_status:%s\r\n"
            "rdb_last_bgsave_time_sec:%jd\r\n"
            "rdb_current_bgsave_time_sec:%jd\r\n"
            "aof_enabled:%d\r\n"
            "aof_rewrite_in_progress:%d\r\n"
            "aof_rewrite_scheduled:%d\r\n"
            "aof_last_rewrite_time_sec:%jd\r\n"
            "aof_current_rewrite_time_sec:%jd\r\n"
            "aof_last_bgrewrite_status:%s\r\n",
            server.loading,
            server.dirty,
            server.rdb_child_pid != -1,
            (intmax_t)server.lastsave,
            (server.lastbgsave_status == REDIS_OK) ? "ok" : "err",
            (intmax_t)server.rdb_save_time_last,
            (intmax_t)((server.rdb_child_pid == -1) ?
                -1 : time(NULL)-server.rdb_save_time_start),
            server.aof_state != REDIS_AOF_OFF,
            server.aof_child_pid != -1,
            server.aof_rewrite_scheduled,
            (intmax_t)server.aof_rewrite_time_last,
            (intmax_t)((server.aof_child_pid == -1) ?
                -1 : time(NULL)-server.aof_rewrite_time_start),
            (server.aof_lastbgrewrite_status == REDIS_OK) ? "ok" : "err");

        if (server.aof_state != REDIS_AOF_OFF) {
            info = sdscatprintf(info,
                "aof_current_size:%lld\r\n"
                "aof_base_size:%lld\r\n"
                "aof_pending_rewrite:%d\r\n"
                "aof_buffer_length:%zu\r\n"
                "aof_rewrite_buffer_length:%lu\r\n"
                "aof_pending_bio_fsync:%llu\r\n"
                "aof_delayed_fsync:%lu\r\n",
                (long long) server.aof_current_size,
                (long long) server.aof_rewrite_base_size,
                server.aof_rewrite_scheduled,
                sdslen(server.aof_buf),
                aofRewriteBufferSize(),
                bioPendingJobsOfType(REDIS_BIO_AOF_FSYNC),
                server.aof_delayed_fsync);
        }

        if (server.loading) {
            double perc;
            time_t eta, elapsed;
            off_t remaining_bytes = server.loading_total_bytes-
                                    server.loading_loaded_bytes;

            perc = ((double)server.loading_loaded_bytes /
                   server.loading_total_bytes) * 100;

            elapsed = server.unixtime-server.loading_start_time;
            if (elapsed == 0) {
                eta = 1; /* A fake 1 second figure if we don't have
                            enough info */
            } else {
                eta = (elapsed*remaining_bytes)/server.loading_loaded_bytes;
            }

            info = sdscatprintf(info,
                "loading_start_time:%jd\r\n"
                "loading_total_bytes:%llu\r\n"
                "loading_loaded_bytes:%llu\r\n"
                "loading_loaded_perc:%.2f\r\n"
                "loading_eta_seconds:%jd\r\n",
                (intmax_t) server.loading_start_time,
                (unsigned long long) server.loading_total_bytes,
                (unsigned long long) server.loading_loaded_bytes,
                perc,
                (intmax_t)eta
            );
        }
    }

    /* Stats */
    if (allsections || defsections || !strcasecmp(section,"stats")) {
        if (sections++) info = sdscat(info,"\r\n");
        info = sdscatprintf(info,
            "# Stats\r\n"
            "total_connections_received:%lld\r\n"
            "total_commands_processed:%lld\r\n"
            "instantaneous_ops_per_sec:%lld\r\n"
            "rejected_connections:%lld\r\n"
            "sync_full:%lld\r\n"
            "sync_partial_ok:%lld\r\n"
            "sync_partial_err:%lld\r\n"
            "expired_keys:%lld\r\n"
            "evicted_keys:%lld\r\n"
            "keyspace_hits:%lld\r\n"
            "keyspace_misses:%lld\r\n"
            "pubsub_channels:%ld\r\n"
            "pubsub_patterns:%lu\r\n"
            "latest_fork_usec:%lld\r\n"
            "migrate_cached_sockets:%ld\r\n",
            server.stat_numconnections,
            server.stat_numcommands,
            getOperationsPerSecond(),
            server.stat_rejected_conn,
            server.stat_sync_full,
            server.stat_sync_partial_ok,
            server.stat_sync_partial_err,
            server.stat_expiredkeys,
            server.stat_evictedkeys,
            server.stat_keyspace_hits,
            server.stat_keyspace_misses,
            dictSize(server.pubsub_channels),
            listLength(server.pubsub_patterns),
            server.stat_fork_time,
            dictSize(server.migrate_cached_sockets));
    }

    /* Replication */
    if (allsections || defsections || !strcasecmp(section,"replication")) {
        if (sections++) info = sdscat(info,"\r\n");
        info = sdscatprintf(info,
            "# Replication\r\n"
            "role:%s\r\n",
            server.masterhost == NULL ? "master" : "slave");
        if (server.masterhost) {
            info = sdscatprintf(info,
                "master_host:%s\r\n"
                "master_port:%d\r\n"
                "master_link_status:%s\r\n"
                "master_last_io_seconds_ago:%d\r\n"
                "master_sync_in_progress:%d\r\n"
                "slave_repl_offset:%lld\r\n"
                ,server.masterhost,
                server.masterport,
                (server.repl_state == REDIS_REPL_CONNECTED) ?
                    "up" : "down",
                server.master ?
                ((int)(server.unixtime-server.master->lastinteraction)) : -1,
                server.repl_state == REDIS_REPL_TRANSFER,
                server.master ? server.master->reploff : -1
            );

            if (server.repl_state == REDIS_REPL_TRANSFER) {
                info = sdscatprintf(info,
                    "master_sync_left_bytes:%lld\r\n"
                    "master_sync_last_io_seconds_ago:%d\r\n"
                    , (long long)
                        (server.repl_transfer_size - server.repl_transfer_read),
                    (int)(server.unixtime-server.repl_transfer_lastio)
                );
            }

            if (server.repl_state != REDIS_REPL_CONNECTED) {
                info = sdscatprintf(info,
                    "master_link_down_since_seconds:%jd\r\n",
                    (intmax_t)server.unixtime-server.repl_down_since);
            }
            info = sdscatprintf(info,
                "slave_priority:%d\r\n"
                "slave_read_only:%d\r\n",
                server.slave_priority,
                server.repl_slave_ro);
        }

        info = sdscatprintf(info,
            "connected_slaves:%lu\r\n",
            listLength(server.slaves));

        /* If min-slaves-to-write is active, write the number of slaves
         * currently considered 'good'. */
        if (server.repl_min_slaves_to_write &&
            server.repl_min_slaves_max_lag) {
            info = sdscatprintf(info,
                "min_slaves_good_slaves:%d\r\n",
                server.repl_good_slaves_count);
        }

        if (listLength(server.slaves)) {
            int slaveid = 0;
            listNode *ln;
            listIter li;

            listRewind(server.slaves,&li);
            while((ln = listNext(&li))) {
                redisClient *slave = listNodeValue(ln);
                char *state = NULL;
                char ip[REDIS_IP_STR_LEN];
                int port;
                long lag = 0;

                if (anetPeerToString(slave->fd,ip,sizeof(ip),&port) == -1) continue;
                switch(slave->replstate) {
                case REDIS_REPL_WAIT_BGSAVE_START:
                case REDIS_REPL_WAIT_BGSAVE_END:
                    state = "wait_bgsave";
                    break;
                case REDIS_REPL_SEND_BULK:
                    state = "send_bulk";
                    break;
                case REDIS_REPL_ONLINE:
                    state = "online";
                    break;
                }
                if (state == NULL) continue;
                if (slave->replstate == REDIS_REPL_ONLINE)
                    lag = time(NULL) - slave->repl_ack_time;

                info = sdscatprintf(info,
                    "slave%d:ip=%s,port=%d,state=%s,"
                    "offset=%lld,lag=%ld\r\n",
                    slaveid,ip,slave->slave_listening_port,state,
                    slave->repl_ack_off, lag);
                slaveid++;
            }
        }
        info = sdscatprintf(info,
            "master_repl_offset:%lld\r\n"
            "repl_backlog_active:%d\r\n"
            "repl_backlog_size:%lld\r\n"
            "repl_backlog_first_byte_offset:%lld\r\n"
            "repl_backlog_histlen:%lld\r\n",
            server.master_repl_offset,
            server.repl_backlog != NULL,
            server.repl_backlog_size,
            server.repl_backlog_off,
            server.repl_backlog_histlen);
    }

    /* CPU */
    if (allsections || defsections || !strcasecmp(section,"cpu")) {
        if (sections++) info = sdscat(info,"\r\n");
        info = sdscatprintf(info,
        "# CPU\r\n"
        "used_cpu_sys:%.2f\r\n"
        "used_cpu_user:%.2f\r\n"
        "used_cpu_sys_children:%.2f\r\n"
        "used_cpu_user_children:%.2f\r\n",
        (float)self_ru.ru_stime.tv_sec+(float)self_ru.ru_stime.tv_usec/1000000,
        (float)self_ru.ru_utime.tv_sec+(float)self_ru.ru_utime.tv_usec/1000000,
        (float)c_ru.ru_stime.tv_sec+(float)c_ru.ru_stime.tv_usec/1000000,
        (float)c_ru.ru_utime.tv_sec+(float)c_ru.ru_utime.tv_usec/1000000);
    }

    /* cmdtime */
    if (allsections || !strcasecmp(section,"commandstats")) {
        if (sections++) info = sdscat(info,"\r\n");
        info = sdscatprintf(info, "# Commandstats\r\n");
        numcommands = sizeof(redisCommandTable)/sizeof(struct redisCommand);
        for (j = 0; j < numcommands; j++) {
            struct redisCommand *c = redisCommandTable+j;

            if (!c->calls) continue;
            info = sdscatprintf(info,
                "cmdstat_%s:calls=%lld,usec=%lld,usec_per_call=%.2f\r\n",
                c->name, c->calls, c->microseconds,
                (c->calls == 0) ? 0 : ((float)c->microseconds/c->calls));
        }
    }

    /* Cluster */
    if (allsections || defsections || !strcasecmp(section,"cluster")) {
        if (sections++) info = sdscat(info,"\r\n");
        info = sdscatprintf(info,
        "# Cluster\r\n"
        "cluster_enabled:%d\r\n",
        server.cluster_enabled);
    }

    /* Key space */
    if (allsections || defsections || !strcasecmp(section,"keyspace")) {
        if (sections++) info = sdscat(info,"\r\n");
        info = sdscatprintf(info, "# Keyspace\r\n");
        for (j = 0; j < server.dbnum; j++) {
            long long keys, vkeys;

            keys = dictSize(server.db[j].dict);
            vkeys = dictSize(server.db[j].expires);
            if (keys || vkeys) {
                info = sdscatprintf(info,
                    "db%d:keys=%lld,expires=%lld,avg_ttl=%lld\r\n",
                    j, keys, vkeys, server.db[j].avg_ttl);
            }
        }
    }
    return info;
}

void infoCommand(redisClient *c) {
    char *section = c->argc == 2 ? c->argv[1]->ptr : "default";

    if (c->argc > 2) {
        addReply(c,shared.syntaxerr);
        return;
    }
    sds info = genRedisInfoString(section);
    addReplySds(c,sdscatprintf(sdsempty(),"$%lu\r\n",
        (unsigned long)sdslen(info)));
    addReplySds(c,info);
    addReply(c,shared.crlf);
}

void monitorCommand(redisClient *c) {
    /* ignore MONITOR if already slave or in monitor mode */

    // 这个客户端是从服务器，或者已经是监视器
    if (c->flags & REDIS_SLAVE) return;

    // 打开 SLAVE 标志和 MONITOR 标志
    c->flags |= (REDIS_SLAVE|REDIS_MONITOR);

    // 添加客户端到 monitors 链表
    listAddNodeTail(server.monitors,c);

    // 返回 OK
    addReply(c,shared.ok);
}

/* ============================ Maxmemory directive  ======================== */

/* This function gets called when 'maxmemory' is set on the config file to limit
 * the max memory used by the server, before processing a command.
 *
 * 此函数在 maxmemory 选项被打开，并且内存超出限制时调用。
 *
 * The goal of the function is to free enough memory to keep Redis under the
 * configured memory limit.
 *
 * 此函数的目的是释放 Redis 的占用内存至 maxmemory 选项设置的最大值之下。
 *
 * The function starts calculating how many bytes should be freed to keep
 * Redis under the limit, and enters a loop selecting the best keys to
 * evict accordingly to the configured policy.
 *
 * 函数先计算出需要释放多少字节才能低于 maxmemory 选项设置的最大值，
 * 然后根据指定的淘汰算法，选出最适合被淘汰的键进行释放。
 *
 * If all the bytes needed to return back under the limit were freed the
 * function returns REDIS_OK, otherwise REDIS_ERR is returned, and the caller
 * should block the execution of commands that will result in more memory
 * used by the server.
 *
 * 如果成功释放了所需数量的内存，那么函数返回 REDIS_OK ，否则函数将返回 REDIS_ERR ，
 * 并阻止执行新的命令。
 */
int freeMemoryIfNeeded(void) {
    size_t mem_used, mem_tofree, mem_freed;
    int slaves = listLength(server.slaves);

    /* Remove the size of slaves output buffers and AOF buffer from the
     * count of used memory. */
    // 计算出 Redis 目前占用的内存总数，但有两个方面的内存不会计算在内：
    // 1）从服务器的输出缓冲区的内存
    // 2）AOF 缓冲区的内存
    mem_used = zmalloc_used_memory();
    if (slaves) {
        listIter li;
        listNode *ln;

        listRewind(server.slaves,&li);
        while((ln = listNext(&li))) {
            redisClient *slave = listNodeValue(ln);
            unsigned long obuf_bytes = getClientOutputBufferMemoryUsage(slave);
            if (obuf_bytes > mem_used)
                mem_used = 0;
            else
                mem_used -= obuf_bytes;
        }
    }
    if (server.aof_state != REDIS_AOF_OFF) {
        mem_used -= sdslen(server.aof_buf);
        mem_used -= aofRewriteBufferSize();
    }

    /* Check if we are over the memory limit. */
    // 如果目前使用的内存大小比设置的 maxmemory 要小，那么无须执行进一步操作
    if (mem_used <= server.maxmemory) return REDIS_OK;

    // 如果占用内存比 maxmemory 要大，但是 maxmemory 策略为不淘汰，那么直接返回
    if (server.maxmemory_policy == REDIS_MAXMEMORY_NO_EVICTION)
        return REDIS_ERR; /* We need to free memory, but policy forbids. */

    /* Compute how much memory we need to free. */
    // 计算需要释放多少字节的内存
    mem_tofree = mem_used - server.maxmemory;

    // 初始化已释放内存的字节数为 0
    mem_freed = 0;

    // 根据 maxmemory 策略，
    // 遍历字典，释放内存并记录被释放内存的字节数
    while (mem_freed < mem_tofree) {
        int j, k, keys_freed = 0;

        // 遍历所有字典
        for (j = 0; j < server.dbnum; j++) {
            long bestval = 0; /* just to prevent warning */
            sds bestkey = NULL;
            struct dictEntry *de;
            redisDb *db = server.db+j;
            dict *dict;

            if (server.maxmemory_policy == REDIS_MAXMEMORY_ALLKEYS_LRU ||
                server.maxmemory_policy == REDIS_MAXMEMORY_ALLKEYS_RANDOM)
            {
                // 如果策略是 allkeys-lru 或者 allkeys-random 
                // 那么淘汰的目标为所有数据库键
                dict = server.db[j].dict;
            } else {
                // 如果策略是 volatile-lru 、 volatile-random 或者 volatile-ttl 
                // 那么淘汰的目标为带过期时间的数据库键
                dict = server.db[j].expires;
            }

            // 跳过空字典
            if (dictSize(dict) == 0) continue;

            /* volatile-random and allkeys-random policy */
            // 如果使用的是随机策略，那么从目标字典中随机选出键
            if (server.maxmemory_policy == REDIS_MAXMEMORY_ALLKEYS_RANDOM ||
                server.maxmemory_policy == REDIS_MAXMEMORY_VOLATILE_RANDOM)
            {
                de = dictGetRandomKey(dict);
                bestkey = dictGetKey(de);
            }

            /* volatile-lru and allkeys-lru policy */
            // 如果使用的是 LRU 策略，
            // 那么从一集 sample 键中选出 IDLE 时间最长的那个键
            else if (server.maxmemory_policy == REDIS_MAXMEMORY_ALLKEYS_LRU ||
                server.maxmemory_policy == REDIS_MAXMEMORY_VOLATILE_LRU)
            {
                // 遍历 maxmemory_samples 个键
                for (k = 0; k < server.maxmemory_samples; k++) {
                    sds thiskey;
                    long thisval;
                    robj *o;

                    // 随机选出一个带过期时间的键
                    de = dictGetRandomKey(dict);
                    thiskey = dictGetKey(de);

                    /* When policy is volatile-lru we need an additional lookup
                     * to locate the real key, as dict is set to db->expires. */
                    // volatile-lru 策略需要取出和过期时间关联的数据库键
                    if (server.maxmemory_policy == REDIS_MAXMEMORY_VOLATILE_LRU)
                        de = dictFind(db->dict, thiskey);

                    // 取出值对象
                    o = dictGetVal(de);
                    // 计算值对象的 IDLE 时间
                    thisval = estimateObjectIdleTime(o);

                    /* Higher idle time is better candidate for deletion */
                    // 如果这个值对象的 IDLE 时间比之前的对象的 IDLE 时间长
                    // 那么将当前的值对象设置为目标键
                    if (bestkey == NULL || thisval > bestval) {
                        bestkey = thiskey;
                        bestval = thisval;
                    }
                }
            }

            /* volatile-ttl */
            // 策略为 volatile-ttl ，从一集 sample 键中选出过期时间距离当前时间最接近的键
            else if (server.maxmemory_policy == REDIS_MAXMEMORY_VOLATILE_TTL) {
                for (k = 0; k < server.maxmemory_samples; k++) {
                    sds thiskey;
                    long thisval;

                    de = dictGetRandomKey(dict);
                    thiskey = dictGetKey(de);
                    thisval = (long) dictGetVal(de);

                    /* Expire sooner (minor expire unix timestamp) is better
                     * candidate for deletion */
                    if (bestkey == NULL || thisval < bestval) {
                        bestkey = thiskey;
                        bestval = thisval;
                    }
                }
            }

            /* Finally remove the selected key. */
            // 删除被选中的键
            if (bestkey) {
                long long delta;

                robj *keyobj = createStringObject(bestkey,sdslen(bestkey));
                propagateExpire(db,keyobj);
                /* We compute the amount of memory freed by dbDelete() alone.
                 * It is possible that actually the memory needed to propagate
                 * the DEL in AOF and replication link is greater than the one
                 * we are freeing removing the key, but we can't account for
                 * that otherwise we would never exit the loop.
                 *
                 * AOF and Output buffer memory will be freed eventually so
                 * we only care about memory used by the key space. */
                // 计算删除键所释放的内存数量
                delta = (long long) zmalloc_used_memory();
                dbDelete(db,keyobj);
                delta -= (long long) zmalloc_used_memory();
                mem_freed += delta;
                
                // 对淘汰键的计数器增一
                server.stat_evictedkeys++;

                notifyKeyspaceEvent(REDIS_NOTIFY_EVICTED, "evicted",
                    keyobj, db->id);
                decrRefCount(keyobj);
                keys_freed++;

                /* When the memory to free starts to be big enough, we may
                 * start spending so much time here that is impossible to
                 * deliver data to the slaves fast enough, so we force the
                 * transmission here inside the loop. */
                if (slaves) flushSlavesOutputBuffers();
            }
        }

        if (!keys_freed) return REDIS_ERR; /* nothing to free... */
    }

    return REDIS_OK;
}

/* =================================== Main! ================================ */

#ifdef __linux__
int linuxOvercommitMemoryValue(void) {
    FILE *fp = fopen("/proc/sys/vm/overcommit_memory","r");
    char buf[64];

    if (!fp) return -1;
    if (fgets(buf,64,fp) == NULL) {
        fclose(fp);
        return -1;
    }
    fclose(fp);

    return atoi(buf);
}

void linuxOvercommitMemoryWarning(void) {
    if (linuxOvercommitMemoryValue() == 0) {
        redisLog(REDIS_WARNING,"WARNING overcommit_memory is set to 0! Background save may fail under low memory condition. To fix this issue add 'vm.overcommit_memory = 1' to /etc/sysctl.conf and then reboot or run the command 'sysctl vm.overcommit_memory=1' for this to take effect.");
    }
}
#endif /* __linux__ */

void createPidFile(void) {
    /* Try to write the pid file in a best-effort way. */
    FILE *fp = fopen(server.pidfile,"w");
    if (fp) {
        fprintf(fp,"%d\n",(int)getpid());
        fclose(fp);
    }
}

void daemonize(void) {
    int fd;

    if (fork() != 0) exit(0); /* parent exits */
    setsid(); /* create a new session */

    /* Every output goes to /dev/null. If Redis is daemonized but
     * the 'logfile' is set to 'stdout' in the configuration file
     * it will not log at all. */
    if ((fd = open("/dev/null", O_RDWR, 0)) != -1) {
        dup2(fd, STDIN_FILENO);
        dup2(fd, STDOUT_FILENO);
        dup2(fd, STDERR_FILENO);
        if (fd > STDERR_FILENO) close(fd);
    }
}

void version() {
    printf("Redis server v=%s sha=%s:%d malloc=%s bits=%d build=%llx\n",
        REDIS_VERSION,
        redisGitSHA1(),
        atoi(redisGitDirty()) > 0,
        ZMALLOC_LIB,
        sizeof(long) == 4 ? 32 : 64,
        (unsigned long long) redisBuildId());
    exit(0);
}

void usage() {
    fprintf(stderr,"Usage: ./redis-server [/path/to/redis.conf] [options]\n");
    fprintf(stderr,"       ./redis-server - (read config from stdin)\n");
    fprintf(stderr,"       ./redis-server -v or --version\n");
    fprintf(stderr,"       ./redis-server -h or --help\n");
    fprintf(stderr,"       ./redis-server --test-memory <megabytes>\n\n");
    fprintf(stderr,"Examples:\n");
    fprintf(stderr,"       ./redis-server (run the server with default conf)\n");
    fprintf(stderr,"       ./redis-server /etc/redis/6379.conf\n");
    fprintf(stderr,"       ./redis-server --port 7777\n");
    fprintf(stderr,"       ./redis-server --port 7777 --slaveof 127.0.0.1 8888\n");
    fprintf(stderr,"       ./redis-server /etc/myredis.conf --loglevel verbose\n\n");
    fprintf(stderr,"Sentinel mode:\n");
    fprintf(stderr,"       ./redis-server /etc/sentinel.conf --sentinel\n");
    exit(1);
}

void redisAsciiArt(void) {
#include "asciilogo.h"
    char *buf = zmalloc(1024*16);
    char *mode = "stand alone";

    if (server.cluster_enabled) mode = "cluster";
    else if (server.sentinel_mode) mode = "sentinel";

    snprintf(buf,1024*16,ascii_logo,
        REDIS_VERSION,
        redisGitSHA1(),
        strtol(redisGitDirty(),NULL,10) > 0,
        (sizeof(long) == 8) ? "64" : "32",
        mode, server.port,
        (long) getpid()
    );
    redisLogRaw(REDIS_NOTICE|REDIS_LOG_RAW,buf);
    zfree(buf);
}

// SIGTERM 信号的处理器
static void sigtermHandler(int sig) {
    REDIS_NOTUSED(sig);

    redisLogFromHandler(REDIS_WARNING,"Received SIGTERM, scheduling shutdown...");
    
    // 打开关闭标识
    server.shutdown_asap = 1;
}

void setupSignalHandlers(void) {
    struct sigaction act;

    /* When the SA_SIGINFO flag is set in sa_flags then sa_sigaction is used.
     * Otherwise, sa_handler is used. */
    sigemptyset(&act.sa_mask);
    act.sa_flags = 0;
    act.sa_handler = sigtermHandler;
    sigaction(SIGTERM, &act, NULL);

#ifdef HAVE_BACKTRACE
    sigemptyset(&act.sa_mask);
    act.sa_flags = SA_NODEFER | SA_RESETHAND | SA_SIGINFO;
    act.sa_sigaction = sigsegvHandler;
    sigaction(SIGSEGV, &act, NULL);
    sigaction(SIGBUS, &act, NULL);
    sigaction(SIGFPE, &act, NULL);
    sigaction(SIGILL, &act, NULL);
#endif
    return;
}

void memtest(size_t megabytes, int passes);

/* Returns 1 if there is --sentinel among the arguments or if
 * argv[0] is exactly "redis-sentinel". */
int checkForSentinelMode(int argc, char **argv) {
    int j;

    if (strstr(argv[0],"redis-sentinel") != NULL) return 1;
    for (j = 1; j < argc; j++)
        if (!strcmp(argv[j],"--sentinel")) return 1;
    return 0;
}

/* Function called at startup to load RDB or AOF file in memory. */
void loadDataFromDisk(void) {
    // 记录开始时间
    long long start = ustime();

    // AOF 持久化已打开？
    if (server.aof_state == REDIS_AOF_ON) {
        // 尝试载入 AOF 文件
        if (loadAppendOnlyFile(server.aof_filename) == REDIS_OK)
            // 打印载入信息，并计算载入耗时长度
            redisLog(REDIS_NOTICE,"DB loaded from append only file: %.3f seconds",(float)(ustime()-start)/1000000);
    // AOF 持久化未打开
    } else {
        // 尝试载入 RDB 文件
        if (rdbLoad(server.rdb_filename) == REDIS_OK) {
            // 打印载入信息，并计算载入耗时长度
            redisLog(REDIS_NOTICE,"DB loaded from disk: %.3f seconds",
                (float)(ustime()-start)/1000000);
        } else if (errno != ENOENT) {
            redisLog(REDIS_WARNING,"Fatal error loading the DB: %s. Exiting.",strerror(errno));
            exit(1);
        }
    }
}

void redisOutOfMemoryHandler(size_t allocation_size) {
    redisLog(REDIS_WARNING,"Out Of Memory allocating %zu bytes!",
        allocation_size);
    redisPanic("Redis aborting for OUT OF MEMORY");
}

void redisSetProcTitle(char *title) {
#ifdef USE_SETPROCTITLE
    setproctitle("%s %s:%d",
        title,
        server.bindaddr_count ? server.bindaddr[0] : "*",
        server.port);
#else
    REDIS_NOTUSED(title);
#endif
}

int main(int argc, char **argv) {
    struct timeval tv;

    /* We need to initialize our libraries, and the server configuration. */
    // 初始化库
#ifdef INIT_SETPROCTITLE_REPLACEMENT
    spt_init(argc, argv);
#endif
    setlocale(LC_COLLATE,"");
    zmalloc_enable_thread_safeness();
    zmalloc_set_oom_handler(redisOutOfMemoryHandler);
    srand(time(NULL)^getpid());
    gettimeofday(&tv,NULL);
    dictSetHashFunctionSeed(tv.tv_sec^tv.tv_usec^getpid());

    // 检查服务器是否以 Sentinel 模式启动
    server.sentinel_mode = checkForSentinelMode(argc,argv);

    // 初始化服务器
    initServerConfig();

    /* We need to init sentinel right now as parsing the configuration file
     * in sentinel mode will have the effect of populating the sentinel
     * data structures with master nodes to monitor. */
    // 如果服务器以 Sentinel 模式启动，那么进行 Sentinel 功能相关的初始化
    // 并为要监视的主服务器创建一些相应的数据结构
    if (server.sentinel_mode) {
        initSentinelConfig();
        initSentinel();
    }

    // 检查用户是否指定了配置文件，或者配置选项
    if (argc >= 2) {
        int j = 1; /* First option to parse in argv[] */
        sds options = sdsempty();
        char *configfile = NULL;

        /* Handle special options --help and --version */
        // 处理特殊选项 -h 、-v 和 --test-memory
        if (strcmp(argv[1], "-v") == 0 ||
            strcmp(argv[1], "--version") == 0) version();
        if (strcmp(argv[1], "--help") == 0 ||
            strcmp(argv[1], "-h") == 0) usage();
        if (strcmp(argv[1], "--test-memory") == 0) {
            if (argc == 3) {
                memtest(atoi(argv[2]),50);
                exit(0);
            } else {
                fprintf(stderr,"Please specify the amount of memory to test in megabytes.\n");
                fprintf(stderr,"Example: ./redis-server --test-memory 4096\n\n");
                exit(1);
            }
        }

        /* First argument is the config file name? */
        // 如果第一个参数（argv[1]）不是以 "--" 开头
        // 那么它应该是一个配置文件
        if (argv[j][0] != '-' || argv[j][1] != '-')
            configfile = argv[j++];

        /* All the other options are parsed and conceptually appended to the
         * configuration file. For instance --port 6380 will generate the
         * string "port 6380\n" to be parsed after the actual file name
         * is parsed, if any. */
        // 对用户给定的其余选项进行分析，并将分析所得的字符串追加稍后载入的配置文件的内容之后
        // 比如 --port 6380 会被分析为 "port 6380\n"
        while(j != argc) {
            if (argv[j][0] == '-' && argv[j][1] == '-') {
                /* Option name */
                if (sdslen(options)) options = sdscat(options,"\n");
                options = sdscat(options,argv[j]+2);
                options = sdscat(options," ");
            } else {
                /* Option argument */
                options = sdscatrepr(options,argv[j],strlen(argv[j]));
                options = sdscat(options," ");
            }
            j++;
        }

        // 重置保存条件
        resetServerSaveParams();

        // 载入配置文件， options 是前面分析出的给定选项
        loadServerConfig(configfile,options);
        sdsfree(options);

        // 获取配置文件的绝对路径
        if (configfile) server.configfile = getAbsolutePath(configfile);
    } else {
        redisLog(REDIS_WARNING, "Warning: no config file specified, using the default config. In order to specify a config file use %s /path/to/%s.conf", argv[0], server.sentinel_mode ? "sentinel" : "redis");
    }

    // 将服务器设置为守护进程
    if (server.daemonize) daemonize();

    // 创建并初始化服务器数据结构
    initServer();

    // 如果服务器是守护进程，那么创建 PID 文件
    if (server.daemonize) createPidFile();

    // 为服务器进程设置名字
    redisSetProcTitle(argv[0]);

    // 打印 ASCII LOGO
    redisAsciiArt();

    // 如果服务器不是运行在 SENTINEL 模式，那么执行以下代码
    if (!server.sentinel_mode) {
        /* Things not needed when running in Sentinel mode. */
        // 打印问候语
        redisLog(REDIS_WARNING,"Server started, Redis version " REDIS_VERSION);
    #ifdef __linux__
        // 打印内存警告
        linuxOvercommitMemoryWarning();
    #endif
        // 从 AOF 文件或者 RDB 文件中载入数据
        loadDataFromDisk();
        // 启动集群？
        if (server.cluster_enabled) {
            if (verifyClusterConfigWithData() == REDIS_ERR) {
                redisLog(REDIS_WARNING,
                    "You can't have keys in a DB different than DB 0 when in "
                    "Cluster mode. Exiting.");
                exit(1);
            }
        }
        // 打印 TCP 端口
        if (server.ipfd_count > 0)
            redisLog(REDIS_NOTICE,"The server is now ready to accept connections on port %d", server.port);
        // 打印本地套接字端口
        if (server.sofd > 0)
            redisLog(REDIS_NOTICE,"The server is now ready to accept connections at %s", server.unixsocket);
    } else {
        sentinelIsRunning();
    }

    /* Warning the user about suspicious maxmemory setting. */
    // 检查不正常的 maxmemory 配置
    if (server.maxmemory > 0 && server.maxmemory < 1024*1024) {
        redisLog(REDIS_WARNING,"WARNING: You specified a maxmemory value that is less than 1MB (current value is %llu bytes). Are you sure this is what you really want?", server.maxmemory);
    }

    // 运行事件处理器，一直到服务器关闭为止
    aeSetBeforeSleepProc(server.el,beforeSleep);
    aeMain(server.el);

    // 服务器关闭，停止事件循环
    aeDeleteEventLoop(server.el);

    return 0;
}

/* The End */<|MERGE_RESOLUTION|>--- conflicted
+++ resolved
@@ -1067,13 +1067,9 @@
 // 检查客户端是否已经超时，如果超时就关闭客户端，并返回 1 ；
 // 否则返回 0 。
 int clientsCronHandleTimeout(redisClient *c) {
-<<<<<<< HEAD
 
     // 获取当前时间
-    time_t now = server.unixtime;
-=======
     mstime_t now = mstime();
->>>>>>> c5618e7f
 
     // 服务器设置了 maxidletime 时间
     if (server.maxidletime &&
@@ -1098,15 +1094,10 @@
         // 检查被 BLPOP 等命令阻塞的客户端的阻塞时间是否已经到达
         // 如果是的话，取消客户端的阻塞
         if (c->bpop.timeout != 0 && c->bpop.timeout < now) {
-<<<<<<< HEAD
             // 向客户端返回空回复
-            addReply(c,shared.nullmultibulk);
+            replyToBlockedClientTimedOut(c);
             // 取消客户端的阻塞状态
-            unblockClientWaitingData(c);
-=======
-            replyToBlockedClientTimedOut(c);
             unblockClient(c);
->>>>>>> c5618e7f
         }
     }
 
@@ -1553,23 +1544,6 @@
     if (server.active_expire_enabled && server.masterhost == NULL)
         activeExpireCycle(ACTIVE_EXPIRE_CYCLE_FAST);
 
-<<<<<<< HEAD
-    /* Try to process pending commands for clients that were just unblocked. */
-    // 解除所有原来被阻塞的客户端
-    while (listLength(server.unblocked_clients)) {
-        ln = listFirst(server.unblocked_clients);
-        redisAssert(ln != NULL);
-        c = ln->value;
-        listDelNode(server.unblocked_clients,ln);
-        c->flags &= ~REDIS_UNBLOCKED;
-
-        /* Process remaining data in the input buffer. */
-        if (c->querybuf && sdslen(c->querybuf) > 0) {
-            server.current_client = c;
-            processInputBuffer(c);
-            server.current_client = NULL;
-        }
-=======
     /* Send all the slaves an ACK request if at least one client blocked
      * during the previous event loop iteration. */
     if (server.get_ack_from_slaves) {
@@ -1583,7 +1557,6 @@
         decrRefCount(argv[1]);
         decrRefCount(argv[2]);
         server.get_ack_from_slaves = 0;
->>>>>>> c5618e7f
     }
 
     /* Unblock all the clients blocked for synchronous replication
@@ -2643,11 +2616,9 @@
     } else {
         // 执行命令
         call(c,REDIS_CALL_FULL);
-<<<<<<< HEAD
+
+        c->woff = server.master_repl_offset;
         // 处理那些解除了阻塞的键
-=======
-        c->woff = server.master_repl_offset;
->>>>>>> c5618e7f
         if (listLength(server.ready_keys))
             handleClientsBlockedOnLists();
     }
