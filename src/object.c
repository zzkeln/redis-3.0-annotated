/* Redis Object implementation.
 *
 * Copyright (c) 2009-2012, Salvatore Sanfilippo <antirez at gmail dot com>
 * All rights reserved.
 *
 * Redistribution and use in source and binary forms, with or without
 * modification, are permitted provided that the following conditions are met:
 *
 *   * Redistributions of source code must retain the above copyright notice,
 *     this list of conditions and the following disclaimer.
 *   * Redistributions in binary form must reproduce the above copyright
 *     notice, this list of conditions and the following disclaimer in the
 *     documentation and/or other materials provided with the distribution.
 *   * Neither the name of Redis nor the names of its contributors may be used
 *     to endorse or promote products derived from this software without
 *     specific prior written permission.
 *
 * THIS SOFTWARE IS PROVIDED BY THE COPYRIGHT HOLDERS AND CONTRIBUTORS "AS IS"
 * AND ANY EXPRESS OR IMPLIED WARRANTIES, INCLUDING, BUT NOT LIMITED TO, THE
 * IMPLIED WARRANTIES OF MERCHANTABILITY AND FITNESS FOR A PARTICULAR PURPOSE
 * ARE DISCLAIMED. IN NO EVENT SHALL THE COPYRIGHT OWNER OR CONTRIBUTORS BE
 * LIABLE FOR ANY DIRECT, INDIRECT, INCIDENTAL, SPECIAL, EXEMPLARY, OR
 * CONSEQUENTIAL DAMAGES (INCLUDING, BUT NOT LIMITED TO, PROCUREMENT OF
 * SUBSTITUTE GOODS OR SERVICES; LOSS OF USE, DATA, OR PROFITS; OR BUSINESS
 * INTERRUPTION) HOWEVER CAUSED AND ON ANY THEORY OF LIABILITY, WHETHER IN
 * CONTRACT, STRICT LIABILITY, OR TORT (INCLUDING NEGLIGENCE OR OTHERWISE)
 * ARISING IN ANY WAY OUT OF THE USE OF THIS SOFTWARE, EVEN IF ADVISED OF THE
 * POSSIBILITY OF SUCH DAMAGE.
 */

#include "redis.h"
#include <math.h>
#include <ctype.h>

/*
 * 创建一个新 robj 对象
 */
robj *createObject(int type, void *ptr) {

    robj *o = zmalloc(sizeof(*o));

    o->type = type;
    o->encoding = REDIS_ENCODING_RAW;
    o->ptr = ptr;
    o->refcount = 1;

    /* Set the LRU to the current lruclock (minutes resolution). */
    o->lru = server.lruclock;

    return o;
}

/* Create a string object with encoding REDIS_ENCODING_RAW, that is a plain
 * string object where o->ptr points to a proper sds string. */
// 创建一个 REDIS_ENCODING_RAW 编码的字符对象
// 对象的指针指向一个 sds 结构
robj *createRawStringObject(char *ptr, size_t len) {
    return createObject(REDIS_STRING,sdsnewlen(ptr,len));
}

/* Create a string object with encoding REDIS_ENCODING_EMBSTR, that is
 * an object where the sds string is actually an unmodifiable string
 * allocated in the same chunk as the object itself. */
// 创建一个 REDIS_ENCODING_EMBSTR 编码的字符对象
// 这个字符串对象中的 sds 会和字符串对象的 redisObject 结构一起分配
// 因此这个字符也是不可修改的
robj *createEmbeddedStringObject(char *ptr, size_t len) {
    robj *o = zmalloc(sizeof(robj)+sizeof(struct sdshdr)+len+1);
    struct sdshdr *sh = (void*)(o+1);

    o->type = REDIS_STRING;
    o->encoding = REDIS_ENCODING_EMBSTR;
    o->ptr = sh+1;
    o->refcount = 1;
    o->lru = server.lruclock;

    sh->len = len;
    sh->free = 0;
    if (ptr) {
        memcpy(sh->buf,ptr,len);
        sh->buf[len] = '\0';
    } else {
        memset(sh->buf,0,len+1);
    }
    return o;
}

/* Create a string object with EMBSTR encoding if it is smaller than
 * REIDS_ENCODING_EMBSTR_SIZE_LIMIT, otherwise the RAW encoding is
 * used. */
// 如果输入字符串的长度小于 REDIS_ENCODING_EMBSTR_SIZE_LIMIT
// 那么创建一个 EMBSTR 编码的字符对象
// 否则创建一个 RAW 编码的字符对象
#define REDIS_ENCODING_EMBSTR_SIZE_LIMIT 32
robj *createStringObject(char *ptr, size_t len) {
    if (len <= REDIS_ENCODING_EMBSTR_SIZE_LIMIT)
        return createEmbeddedStringObject(ptr,len);
    else
        return createRawStringObject(ptr,len);
}

/*
 * 根据传入的整数值，创建一个字符串对象
 *
 * 这个字符串的对象保存的可以是 INT 编码的 long 值，
 * 也可以是 RAW 编码的、被转换成字符串的 long long 值。
 */
robj *createStringObjectFromLongLong(long long value) {

    robj *o;

    // value 的大小符合 REDIS 共享整数的范围
    // 那么返回一个共享对象
    if (value >= 0 && value < REDIS_SHARED_INTEGERS) {
        incrRefCount(shared.integers[value]);
        o = shared.integers[value];

    // 不符合共享范围，创建一个新的整数对象
    } else {
        // 值可以用 long 类型保存，
        // 创建一个 REDIS_ENCODING_INT 编码的字符串对象
        if (value >= LONG_MIN && value <= LONG_MAX) {
            o = createObject(REDIS_STRING, NULL);
            o->encoding = REDIS_ENCODING_INT;
            o->ptr = (void*)((long)value);

        // 值不能用 long 类型保存（long long 类型），将值转换为字符串，
        // 并创建一个 REDIS_ENCODING_RAW 的字符串对象来保存值
        } else {
            o = createObject(REDIS_STRING,sdsfromlonglong(value));
        }
    }

    return o;
}

/* Note: this function is defined into object.c since here it is where it
 * belongs but it is actually designed to be used just for INCRBYFLOAT */
/*
 * 根据传入的 long double 值，为它创建一个字符串对象
 *
 * 对象将 long double 转换为字符串来保存
 */
robj *createStringObjectFromLongDouble(long double value) {
    char buf[256];
    int len;

    /* We use 17 digits precision since with 128 bit floats that precision
     * after rounding is able to represent most small decimal numbers in a way
     * that is "non surprising" for the user (that is, most small decimal
     * numbers will be represented in a way that when converted back into
     * a string are exactly the same as what the user typed.) */
    // 使用 17 位小数精度，这种精度可以在大部分机器上被 rounding 而不改变
    len = snprintf(buf,sizeof(buf),"%.17Lf", value);

    /* Now remove trailing zeroes after the '.' */
    // 移除尾部的 0 
    // 比如 3.1400000 将变成 3.14
    // 而 3.00000 将变成 3
    if (strchr(buf,'.') != NULL) {
        char *p = buf+len-1;
        while(*p == '0') {
            p--;
            len--;
        }
        // 如果不需要小数点，那么移除它
        if (*p == '.') len--;
    }

    // 创建对象
    return createStringObject(buf,len);
}

/* Duplicate a string object, with the guarantee that the returned object
 * has the same encoding as the original one.
 *
 * 复制一个字符串对象，复制出的对象和输入对象拥有相同编码。
 *
 * This function also guarantees that duplicating a small integere object
 * (or a string object that contains a representation of a small integer)
 * will always result in a fresh object that is unshared (refcount == 1).
 *
 * 另外，
 * 这个函数在复制一个包含整数值的字符串对象时，总是产生一个非共享的对象。
 *
 * The resulting object always has refcount set to 1. 
 *
 * 输出对象的 refcount 总为 1 。
 */
robj *dupStringObject(robj *o) {
    robj *d;

    redisAssert(o->type == REDIS_STRING);

    switch(o->encoding) {

    case REDIS_ENCODING_RAW:
        return createRawStringObject(o->ptr,sdslen(o->ptr));

    case REDIS_ENCODING_EMBSTR:
        return createEmbeddedStringObject(o->ptr,sdslen(o->ptr));

    case REDIS_ENCODING_INT:
        d = createObject(REDIS_STRING, NULL);
        d->encoding = REDIS_ENCODING_INT;
        d->ptr = o->ptr;
        return d;

    default:
        redisPanic("Wrong encoding.");
        break;
    }
}

/*
 * 创建一个 LINKEDLIST 编码的列表对象
 */
robj *createListObject(void) {

    list *l = listCreate();

    robj *o = createObject(REDIS_LIST,l);

    listSetFreeMethod(l,decrRefCountVoid);

    o->encoding = REDIS_ENCODING_LINKEDLIST;

    return o;
}

/*
 * 创建一个 ZIPLIST 编码的列表对象
 */
robj *createZiplistObject(void) {

    unsigned char *zl = ziplistNew();

    robj *o = createObject(REDIS_LIST,zl);

    o->encoding = REDIS_ENCODING_ZIPLIST;

    return o;
}

/*
 * 创建一个 SET 编码的集合对象
 */
robj *createSetObject(void) {

    dict *d = dictCreate(&setDictType,NULL);

    robj *o = createObject(REDIS_SET,d);

    o->encoding = REDIS_ENCODING_HT;

    return o;
}

/*
 * 创建一个 INTSET 编码的集合对象
 */
robj *createIntsetObject(void) {

    intset *is = intsetNew();

    robj *o = createObject(REDIS_SET,is);

    o->encoding = REDIS_ENCODING_INTSET;

    return o;
}

/*
 * 创建一个 ZIPLIST 编码的哈希对象
 */
robj *createHashObject(void) {

    unsigned char *zl = ziplistNew();

    robj *o = createObject(REDIS_HASH, zl);

    o->encoding = REDIS_ENCODING_ZIPLIST;

    return o;
}

/*
 * 创建一个 SKIPLIST 编码的有序集合
 */
robj *createZsetObject(void) {

    zset *zs = zmalloc(sizeof(*zs));

    robj *o;

    zs->dict = dictCreate(&zsetDictType,NULL);
    zs->zsl = zslCreate();

    o = createObject(REDIS_ZSET,zs);

    o->encoding = REDIS_ENCODING_SKIPLIST;

    return o;
}

/*
 * 创建一个 ZIPLIST 编码的有序集合
 */
robj *createZsetZiplistObject(void) {

    unsigned char *zl = ziplistNew();

    robj *o = createObject(REDIS_ZSET,zl);

    o->encoding = REDIS_ENCODING_ZIPLIST;

    return o;
}

/*
 * 释放字符串对象
 */
void freeStringObject(robj *o) {
    if (o->encoding == REDIS_ENCODING_RAW) {
        sdsfree(o->ptr);
    }
}

/*
 * 释放列表对象
 */
void freeListObject(robj *o) {

    switch (o->encoding) {

    case REDIS_ENCODING_LINKEDLIST:
        listRelease((list*) o->ptr);
        break;

    case REDIS_ENCODING_ZIPLIST:
        zfree(o->ptr);
        break;

    default:
        redisPanic("Unknown list encoding type");
    }
}

/*
 * 释放集合对象
 */
void freeSetObject(robj *o) {

    switch (o->encoding) {

    case REDIS_ENCODING_HT:
        dictRelease((dict*) o->ptr);
        break;

    case REDIS_ENCODING_INTSET:
        zfree(o->ptr);
        break;

    default:
        redisPanic("Unknown set encoding type");
    }
}

/*
 * 释放有序集合对象
 */
void freeZsetObject(robj *o) {

    zset *zs;

    switch (o->encoding) {

    case REDIS_ENCODING_SKIPLIST:
        zs = o->ptr;
        dictRelease(zs->dict);
        zslFree(zs->zsl);
        zfree(zs);
        break;

    case REDIS_ENCODING_ZIPLIST:
        zfree(o->ptr);
        break;

    default:
        redisPanic("Unknown sorted set encoding");
    }
}

/*
 * 释放哈希对象
 */
void freeHashObject(robj *o) {

    switch (o->encoding) {

    case REDIS_ENCODING_HT:
        dictRelease((dict*) o->ptr);
        break;

    case REDIS_ENCODING_ZIPLIST:
        zfree(o->ptr);
        break;

    default:
        redisPanic("Unknown hash encoding type");
        break;
    }
}

/*
 * 为对象的引用计数增一
 */
void incrRefCount(robj *o) {
    o->refcount++;
}

/*
 * 为对象的引用计数减一
 *
 * 当对象的引用计数降为 0 时，释放对象。
 */
void decrRefCount(robj *o) {

    if (o->refcount <= 0) redisPanic("decrRefCount against refcount <= 0");

    // 释放对象
    if (o->refcount == 1) {
        switch(o->type) {
        case REDIS_STRING: freeStringObject(o); break;
        case REDIS_LIST: freeListObject(o); break;
        case REDIS_SET: freeSetObject(o); break;
        case REDIS_ZSET: freeZsetObject(o); break;
        case REDIS_HASH: freeHashObject(o); break;
        default: redisPanic("Unknown object type"); break;
        }
        zfree(o);

    // 减少计数
    } else {
        o->refcount--;
    }
}

/* This variant of decrRefCount() gets its argument as void, and is useful
 * as free method in data structures that expect a 'void free_object(void*)'
 * prototype for the free method. 
 *
 * 作用于特定数据结构的释放函数包装
 */
void decrRefCountVoid(void *o) {
    decrRefCount(o);
}

/* This function set the ref count to zero without freeing the object.
 *
 * 这个函数将对象的引用计数设为 0 ，但并不释放对象。
 *
 * It is useful in order to pass a new object to functions incrementing
 * the ref count of the received object. Example:
 *
 * 这个函数在将一个对象传入一个会增加引用计数的函数中时，非常有用。
 * 就像这样：
 *
 *    functionThatWillIncrementRefCount(resetRefCount(CreateObject(...)));
 *
 * Otherwise you need to resort to the less elegant pattern:
 *
 * 没有这个函数的话，事情就会比较麻烦了：
 *
 *    *obj = createObject(...);
 *    functionThatWillIncrementRefCount(obj);
 *    decrRefCount(obj);
 */
robj *resetRefCount(robj *obj) {
    obj->refcount = 0;
    return obj;
}

/*
 * 检查对象 o 的类型是否和 type 相同：
 *
 *  - 相同返回 0 
 *
 *  - 不相同返回 1 ，并向客户端回复一个错误
 */
int checkType(redisClient *c, robj *o, int type) {

    if (o->type != type) {
        addReply(c,shared.wrongtypeerr);
        return 1;
    }

    return 0;
}

/*
 * 检查对象 o 中的值能否表示为 long long 类型：
 *
 *  - 可以则返回 REDIS_OK ，并将 long long 值保存到 *llval 中。
 *
 *  - 不可以则返回 REDIS_ERR
 */
int isObjectRepresentableAsLongLong(robj *o, long long *llval) {

    redisAssertWithInfo(NULL,o,o->type == REDIS_STRING);

    // INT 编码的 long 值总是能保存为 long long
    if (o->encoding == REDIS_ENCODING_INT) {
        if (llval) *llval = (long) o->ptr;
        return REDIS_OK;

    // 如果是字符串的话，那么尝试将它转换为 long long
    } else {
        return string2ll(o->ptr,sdslen(o->ptr),llval) ? REDIS_OK : REDIS_ERR;
    }
}

/* Try to encode a string object in order to save space */
robj *tryObjectEncoding(robj *o) {
    long value;

    sds s = o->ptr;
    size_t len;

    // 对象已经编码过，直接返回
    if (o->encoding == REDIS_ENCODING_INT)
        return o; /* Already encoded */

    /* It's not safe to encode shared objects: shared objects can be shared
     * everywhere in the "object space" of Redis. Encoded objects can only
     * appear as "values" (and not, for instance, as keys) */
    // 不能编码共享对象
     if (o->refcount > 1) return o;

    /* Currently we try to encode only strings */
    // 只有字符串对象可以编码
    redisAssertWithInfo(NULL,o,o->type == REDIS_STRING);

    /* Check if we can represent this string as a long integer.
     * Note that we are sure that a string larger than 21 chars is not
     * representable as a 64 bit integer. */
    len = sdslen(s);
    if (len > 21 || !string2l(s,len,&value)) {
        /* Integer encoding not possible. Check if we can use EMBSTR. */
        if (sdslen(s) <= REDIS_ENCODING_EMBSTR_SIZE_LIMIT) {
            robj *emb = createEmbeddedStringObject(s,sdslen(s));
            decrRefCount(o);
            return emb;
        } else {
            /* We can't encode the object...
             *
             * Do the last try, and at least optimize the SDS string inside
             * the string object to require little space, in case there
             * is more than 10% of free space at the end of the SDS string.
             *
             * We do that only for relatively large strings as this branch
             * is only entered if the length of the string is greater than
             * REDIS_ENCODING_EMBSTR_SIZE_LIMIT. */
            if (o->encoding == REDIS_ENCODING_RAW &&
                sdsavail(s) > len/10)
            {
                o->ptr = sdsRemoveFreeSpace(o->ptr);
            }
            /* Return the original object. */
            return o;
        }
    }

    /* Ok, this object can be encoded...
     *
     * 好的，这个对象可以被编码
     *
     * Can I use a shared object? Only if the object is inside a given range
     *
     * 先检查对象能否表示为共享对象。
     *
     * Note that we also avoid using shared integers when maxmemory is used
     * because every object needs to have a private LRU field for the LRU
     * algorithm to work well. 
     *
     * 但 maxmemory 启用时，Redis 不使用共享对象来表示整数，
     * 因为 maxmemory 要求每个对象都需要有自己的 LRU 域，这样 LRU 算法才能运行。
     */
    if (server.maxmemory == 0 && value >= 0 && value < REDIS_SHARED_INTEGERS) {
        // 释放对象
        decrRefCount(o);
        // 增加共享对象的引用计数
        incrRefCount(shared.integers[value]);
        // 返回共享对象
        return shared.integers[value];
    } else {
        if (o->encoding == REDIS_ENCODING_RAW) sdsfree(o->ptr);
        o->encoding = REDIS_ENCODING_INT;
        o->ptr = (void*) value;
        // 返回新对象
        return o;
    }
}

/* Get a decoded version of an encoded object (returned as a new object).
 *
 * 以新对象的形式，返回一个输入对象的解码版本（RAW 编码）。
 *
 * If the object is already raw-encoded just increment the ref count. 
 *
 * 如果对象已经是 RAW 编码的，那么对输入对象的引用计数增一，
 * 然后返回输入对象。
 */
robj *getDecodedObject(robj *o) {
    robj *dec;

    if (sdsEncodedObject(o)) {
        incrRefCount(o);
        return o;
    }

    // 解码对象，将对象的值从整数转换为字符串
    if (o->type == REDIS_STRING && o->encoding == REDIS_ENCODING_INT) {
        char buf[32];

        ll2string(buf,32,(long)o->ptr);
        dec = createStringObject(buf,strlen(buf));
        return dec;

    } else {
        redisPanic("Unknown encoding type");
    }
}

/* Compare two string objects via strcmp() or strcoll() depending on flags.
 *
 * 根据 flags 的值，决定是使用 strcmp() 或者 strcoll() 来对比字符串对象。
 *
 * Note that the objects may be integer-encoded. In such a case we
 * use ll2string() to get a string representation of the numbers on the stack
 * and compare the strings, it's much faster than calling getDecodedObject().
 *
 * 注意，因为字符串对象可能实际上保存的是整数值，
 * 如果出现这种情况，那么函数先将整数转换为字符串，
 * 然后再对比两个字符串，
 * 这种做法比调用 getDecodedObject() 更快
 *
 * Important note: when REDIS_COMPARE_BINARY is used a binary-safe comparison
 * is used. 
 * 当 flags 为 REDIS_COMPARE_BINARY 时，
 * 对比以二进制安全的方式进行。
 */

#define REDIS_COMPARE_BINARY (1<<0)
#define REDIS_COMPARE_COLL (1<<1)

int compareStringObjectsWithFlags(robj *a, robj *b, int flags) {
    redisAssertWithInfo(NULL,a,a->type == REDIS_STRING && b->type == REDIS_STRING);

    char bufa[128], bufb[128], *astr, *bstr;
    size_t alen, blen, minlen;

    if (a == b) return 0;

	// 指向字符串值，并在有需要时，将整数转换为字符串 a
    if (sdsEncodedObject(a)) {
        astr = a->ptr;
        alen = sdslen(astr);
    } else {
        alen = ll2string(bufa,sizeof(bufa),(long) a->ptr);
        astr = bufa;
    }

	// 同样处理字符串 b
    if (sdsEncodedObject(b)) {
        bstr = b->ptr;
        blen = sdslen(bstr);
    } else {
        blen = ll2string(bufb,sizeof(bufb),(long) b->ptr);
        bstr = bufb;
    }


	// 对比
    if (flags & REDIS_COMPARE_COLL) {
        return strcoll(astr,bstr);
    } else {
        int cmp;

        minlen = (alen < blen) ? alen : blen;
        cmp = memcmp(astr,bstr,minlen);
        if (cmp == 0) return alen-blen;
        return cmp;
    }
}

/* Wrapper for compareStringObjectsWithFlags() using binary comparison. */
int compareStringObjects(robj *a, robj *b) {
    return compareStringObjectsWithFlags(a,b,REDIS_COMPARE_BINARY);
}

/* Wrapper for compareStringObjectsWithFlags() using collation. */
int collateStringObjects(robj *a, robj *b) {
    return compareStringObjectsWithFlags(a,b,REDIS_COMPARE_COLL);
}

/* Equal string objects return 1 if the two objects are the same from the
 * point of view of a string comparison, otherwise 0 is returned. 
 *
 * 如果两个对象的值在字符串的形式上相等，那么返回 1 ， 否则返回 0 。
 *
 * Note that this function is faster then checking for (compareStringObject(a,b) == 0)
 * because it can perform some more optimization. 
 *
 * 这个函数做了相应的优化，所以比 (compareStringObject(a, b) == 0) 更快一些。
 */
int equalStringObjects(robj *a, robj *b) {

    // 对象的编码为 INT ，直接对比值
    // 这里避免了将整数值转换为字符串，所以效率更高
    if (a->encoding == REDIS_ENCODING_INT &&
        b->encoding == REDIS_ENCODING_INT){
        /* If both strings are integer encoded just check if the stored
         * long is the same. */
        return a->ptr == b->ptr;

    // 进行字符串对象
    } else {
        return compareStringObjects(a,b) == 0;
    }
}

/*
 * 返回字符串对象中字符串值的长度
 */
size_t stringObjectLen(robj *o) {

    redisAssertWithInfo(NULL,o,o->type == REDIS_STRING);

    if (sdsEncodedObject(o)) {
        return sdslen(o->ptr);

    // INT 编码，计算将这个值转换为字符串要多少字节
    // 相当于返回它的长度
    } else {
        char buf[32];
        return ll2string(buf,32,(long)o->ptr);
    }
}

/*
 * 尝试从对象中取出 double 值
 *
 *  - 转换成功则将值保存在 *target 中，函数返回 REDIS_OK
 *
 *  - 否则，函数返回 REDIS_ERR
 */
int getDoubleFromObject(robj *o, double *target) {
    double value;
    char *eptr;

    if (o == NULL) {
        value = 0;

    } else {
        redisAssertWithInfo(NULL,o,o->type == REDIS_STRING);

        // 尝试从字符串中转换 double 值
        if (sdsEncodedObject(o)) {
            errno = 0;
            value = strtod(o->ptr, &eptr);
            if (isspace(((char*)o->ptr)[0]) ||
                eptr[0] != '\0' ||
                (errno == ERANGE &&
                    (value == HUGE_VAL || value == -HUGE_VAL || value == 0)) ||
                errno == EINVAL ||
                isnan(value))
                return REDIS_ERR;

        // INT 编码
        } else if (o->encoding == REDIS_ENCODING_INT) {
            value = (long)o->ptr;

        } else {
            redisPanic("Unknown string encoding");
        }
    }

    // 返回值
    *target = value;
    return REDIS_OK;
}

/*
 * 尝试从对象 o 中取出 double 值：
 *
 *  - 如果尝试失败的话，就返回指定的回复 msg 给客户端，函数返回 REDIS_ERR 。
 *
 *  - 取出成功的话，将值保存在 *target 中，函数返回 REDIS_OK 。
 */
int getDoubleFromObjectOrReply(redisClient *c, robj *o, double *target, const char *msg) {

    double value;

    if (getDoubleFromObject(o, &value) != REDIS_OK) {
        if (msg != NULL) {
            addReplyError(c,(char*)msg);
        } else {
            addReplyError(c,"value is not a valid float");
        }
        return REDIS_ERR;
    }

    *target = value;
    return REDIS_OK;
}

/*
 * 尝试从对象中取出 long double 值
 *
 *  - 转换成功则将值保存在 *target 中，函数返回 REDIS_OK
 *
 *  - 否则，函数返回 REDIS_ERR
 */
int getLongDoubleFromObject(robj *o, long double *target) {
    long double value;
    char *eptr;

    if (o == NULL) {
        value = 0;
    } else {

        redisAssertWithInfo(NULL,o,o->type == REDIS_STRING);

        // RAW 编码，尝试从字符串中转换 long double
        if (sdsEncodedObject(o)) {
            errno = 0;
            value = strtold(o->ptr, &eptr);
            if (isspace(((char*)o->ptr)[0]) || eptr[0] != '\0' ||
                errno == ERANGE || isnan(value))
                return REDIS_ERR;

        // INT 编码，直接保存
        } else if (o->encoding == REDIS_ENCODING_INT) {
            value = (long)o->ptr;

        } else {
            redisPanic("Unknown string encoding");
        }
    }

    *target = value;
    return REDIS_OK;
}

/*
 * 尝试从对象 o 中取出 long double 值：
 *
 *  - 如果尝试失败的话，就返回指定的回复 msg 给客户端，函数返回 REDIS_ERR 。
 *
 *  - 取出成功的话，将值保存在 *target 中，函数返回 REDIS_OK 。
 */
int getLongDoubleFromObjectOrReply(redisClient *c, robj *o, long double *target, const char *msg) {

    long double value;

    if (getLongDoubleFromObject(o, &value) != REDIS_OK) {
        if (msg != NULL) {
            addReplyError(c,(char*)msg);
        } else {
            addReplyError(c,"value is not a valid float");
        }
        return REDIS_ERR;
    }

    *target = value;
    return REDIS_OK;
}

/*
 * 尝试从对象 o 中取出整数值，
 * 或者尝试将对象 o 所保存的值转换为整数值，
 * 并将这个整数值保存到 *target 中。
 *
 * 如果 o 为 NULL ，那么将 *target 设为 0 。
 *
 * 如果对象 o 中的值不是整数，并且不能转换为整数，那么函数返回 REDIS_ERR 。
 *
 * 成功取出或者成功进行转换时，返回 REDIS_OK 。
 *
 * T = O(N)
 */
int getLongLongFromObject(robj *o, long long *target) {
    long long value;
    char *eptr;

    if (o == NULL) {
        // o 为 NULL 时，将值设为 0 。
        value = 0;
    } else {

        // 确保对象为 REDIS_STRING 类型
        redisAssertWithInfo(NULL,o,o->type == REDIS_STRING);
        if (sdsEncodedObject(o)) {
            errno = 0;
            // T = O(N)
            value = strtoll(o->ptr, &eptr, 10);
            if (isspace(((char*)o->ptr)[0]) || eptr[0] != '\0' ||
                errno == ERANGE)
                return REDIS_ERR;
        } else if (o->encoding == REDIS_ENCODING_INT) {
            // 对于 REDIS_ENCODING_INT 编码的整数值
            // 直接将它的值保存到 value 中
            value = (long)o->ptr;
        } else {
            redisPanic("Unknown string encoding");
        }
    }

    // 保存值到指针
    if (target) *target = value;

    // 返回结果标识符
    return REDIS_OK;
}

/*
 * 尝试从对象 o 中取出整数值，
 * 或者尝试将对象 o 中的值转换为整数值，
 * 并将这个得出的整数值保存到 *target 。
 *
 * 如果取出/转换成功的话，返回 REDIS_OK 。
 * 否则，返回 REDIS_ERR ，并向客户端发送一条出错回复。
 *
 * T = O(N)
 */
int getLongLongFromObjectOrReply(redisClient *c, robj *o, long long *target, const char *msg) {

    long long value;

    // T = O(N)
    if (getLongLongFromObject(o, &value) != REDIS_OK) {
        if (msg != NULL) {
            addReplyError(c,(char*)msg);
        } else {
            addReplyError(c,"value is not an integer or out of range");
        }
        return REDIS_ERR;
    }

    *target = value;

    return REDIS_OK;
}

/*
 * 尝试从对象 o 中取出 long 类型值，
 * 或者尝试将对象 o 中的值转换为 long 类型值，
 * 并将这个得出的整数值保存到 *target 。
 *
 * 如果取出/转换成功的话，返回 REDIS_OK 。
 * 否则，返回 REDIS_ERR ，并向客户端发送一条 msg 出错回复。
 */
int getLongFromObjectOrReply(redisClient *c, robj *o, long *target, const char *msg) {
    long long value;

    // 先尝试以 long long 类型取出值
    if (getLongLongFromObjectOrReply(c, o, &value, msg) != REDIS_OK) return REDIS_ERR;

    // 然后检查值是否在 long 类型的范围之内
    if (value < LONG_MIN || value > LONG_MAX) {
        if (msg != NULL) {
            addReplyError(c,(char*)msg);
        } else {
            addReplyError(c,"value is out of range");
        }
        return REDIS_ERR;
    }

    *target = value;
    return REDIS_OK;
}

/*
 * 返回编码的字符串表示
 */
char *strEncoding(int encoding) {

    switch(encoding) {

    case REDIS_ENCODING_RAW: return "raw";
    case REDIS_ENCODING_INT: return "int";
    case REDIS_ENCODING_HT: return "hashtable";
    case REDIS_ENCODING_LINKEDLIST: return "linkedlist";
    case REDIS_ENCODING_ZIPLIST: return "ziplist";
    case REDIS_ENCODING_INTSET: return "intset";
    case REDIS_ENCODING_SKIPLIST: return "skiplist";
    case REDIS_ENCODING_EMBSTR: return "embstr";
    default: return "unknown";
    }
}

/* Given an object returns the min number of seconds the object was never
 * requested, using an approximated LRU algorithm. 
 *
 * 以秒为单位返回对象的空闲时长。
 *
 * 时长的计算使用的是近似 LRU 算法。
 */
unsigned long estimateObjectIdleTime(robj *o) {

    if (server.lruclock >= o->lru) {
        return (server.lruclock - o->lru) * REDIS_LRU_CLOCK_RESOLUTION;

    } else {
        return ((REDIS_LRU_CLOCK_MAX - o->lru) + server.lruclock) *
                    REDIS_LRU_CLOCK_RESOLUTION;
    }
}

<<<<<<< HEAD
/* This is an helper function for the DEBUG command. We need to lookup keys
 * without any modification of LRU or other parameters. 
 *
 * DEBUG 命令的辅助函数，用于在不修改 LRU 时间的情况下，尝试获取 key 对象
 */
=======
/* This is a helper function for the DEBUG command. We need to lookup keys
 * without any modification of LRU or other parameters. */
>>>>>>> 2dfc5e35
robj *objectCommandLookup(redisClient *c, robj *key) {
    dictEntry *de;

    if ((de = dictFind(c->db->dict,key->ptr)) == NULL) return NULL;
    return (robj*) dictGetVal(de);
}

/*
 * 在不修改 LRU 时间的情况下，获取 key 对应的对象。
 *
 * 如果对象不存在，那么向客户端发送回复 reply 。
 */
robj *objectCommandLookupOrReply(redisClient *c, robj *key, robj *reply) {
    robj *o = objectCommandLookup(c,key);

    if (!o) addReply(c, reply);
    return o;
}

/* Object command allows to inspect the internals of an Redis Object.
 * Usage: OBJECT <verb> ... arguments ... */
void objectCommand(redisClient *c) {
    robj *o;

    // 返回对戏哪个的引用计数
    if (!strcasecmp(c->argv[1]->ptr,"refcount") && c->argc == 3) {
        if ((o = objectCommandLookupOrReply(c,c->argv[2],shared.nullbulk))
                == NULL) return;
        addReplyLongLong(c,o->refcount);

    // 返回对象的编码
    } else if (!strcasecmp(c->argv[1]->ptr,"encoding") && c->argc == 3) {
        if ((o = objectCommandLookupOrReply(c,c->argv[2],shared.nullbulk))
                == NULL) return;
        addReplyBulkCString(c,strEncoding(o->encoding));
    
    // 返回对象的空闲时间
    } else if (!strcasecmp(c->argv[1]->ptr,"idletime") && c->argc == 3) {
        if ((o = objectCommandLookupOrReply(c,c->argv[2],shared.nullbulk))
                == NULL) return;
        addReplyLongLong(c,estimateObjectIdleTime(o));

    } else {
        addReplyError(c,"Syntax error. Try OBJECT (refcount|encoding|idletime)");
    }
}<|MERGE_RESOLUTION|>--- conflicted
+++ resolved
@@ -1018,16 +1018,11 @@
     }
 }
 
-<<<<<<< HEAD
-/* This is an helper function for the DEBUG command. We need to lookup keys
- * without any modification of LRU or other parameters. 
+/* This is a helper function for the DEBUG command. We need to lookup keys
+ * without any modification of LRU or other parameters.
  *
  * DEBUG 命令的辅助函数，用于在不修改 LRU 时间的情况下，尝试获取 key 对象
  */
-=======
-/* This is a helper function for the DEBUG command. We need to lookup keys
- * without any modification of LRU or other parameters. */
->>>>>>> 2dfc5e35
 robj *objectCommandLookup(redisClient *c, robj *key) {
     dictEntry *de;
 
