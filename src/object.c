--- conflicted
+++ resolved
@@ -521,17 +521,11 @@
     // 只有字符串对象可以编码
     redisAssertWithInfo(NULL,o,o->type == REDIS_STRING);
 
-<<<<<<< HEAD
-    /* Check if we can represent this string as a long integer */
-    // 字符串不能表示为 long 整数
-    if (!string2l(s,sdslen(s),&value)) {
-=======
     /* Check if we can represent this string as a long integer.
      * Note that we are sure that a string larger than 21 chars is not
      * representable as a 64 bit integer. */
     len = sdslen(s);
     if (len > 21 || !string2l(s,len,&value)) {
->>>>>>> 9bb91d19
         /* Integer encoding not possible. Check if we can use EMBSTR. */
         if (sdslen(s) <= REDIS_ENCODING_EMBSTR_SIZE_LIMIT) {
             robj *emb = createEmbeddedStringObject(s,sdslen(s));
