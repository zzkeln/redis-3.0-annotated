/*
 * Copyright (c) 2009-2012, Salvatore Sanfilippo <antirez at gmail dot com>
 * All rights reserved.
 *
 * Redistribution and use in source and binary forms, with or without
 * modification, are permitted provided that the following conditions are met:
 *
 *   * Redistributions of source code must retain the above copyright notice,
 *     this list of conditions and the following disclaimer.
 *   * Redistributions in binary form must reproduce the above copyright
 *     notice, this list of conditions and the following disclaimer in the
 *     documentation and/or other materials provided with the distribution.
 *   * Neither the name of Redis nor the names of its contributors may be used
 *     to endorse or promote products derived from this software without
 *     specific prior written permission.
 *
 * THIS SOFTWARE IS PROVIDED BY THE COPYRIGHT HOLDERS AND CONTRIBUTORS "AS IS"
 * AND ANY EXPRESS OR IMPLIED WARRANTIES, INCLUDING, BUT NOT LIMITED TO, THE
 * IMPLIED WARRANTIES OF MERCHANTABILITY AND FITNESS FOR A PARTICULAR PURPOSE
 * ARE DISCLAIMED. IN NO EVENT SHALL THE COPYRIGHT OWNER OR CONTRIBUTORS BE
 * LIABLE FOR ANY DIRECT, INDIRECT, INCIDENTAL, SPECIAL, EXEMPLARY, OR
 * CONSEQUENTIAL DAMAGES (INCLUDING, BUT NOT LIMITED TO, PROCUREMENT OF
 * SUBSTITUTE GOODS OR SERVICES; LOSS OF USE, DATA, OR PROFITS; OR BUSINESS
 * INTERRUPTION) HOWEVER CAUSED AND ON ANY THEORY OF LIABILITY, WHETHER IN
 * CONTRACT, STRICT LIABILITY, OR TORT (INCLUDING NEGLIGENCE OR OTHERWISE)
 * ARISING IN ANY WAY OUT OF THE USE OF THIS SOFTWARE, EVEN IF ADVISED OF THE
 * POSSIBILITY OF SUCH DAMAGE.
 */

#include "redis.h"
#include "lzf.h"    /* LZF compression library */
#include "zipmap.h"
#include "endianconv.h"

#include <math.h>
#include <sys/types.h>
#include <sys/time.h>
#include <sys/resource.h>
#include <sys/wait.h>
#include <arpa/inet.h>
#include <sys/stat.h>

/*
 * 将长度为 len 的字符数组 p 写入到 rdb 中。
 *
 * 写入成功返回 len ，失败返回 -1 。
 */
static int rdbWriteRaw(rio *rdb, void *p, size_t len) {
    if (rdb && rioWrite(rdb,p,len) == 0)
        return -1;
    return len;
}

/*
 * 将长度为 1 字节的字符 type 写入到 rdb 文件中。
 */
int rdbSaveType(rio *rdb, unsigned char type) {
    return rdbWriteRaw(rdb,&type,1);
}

/* Load a "type" in RDB format, that is a one byte unsigned integer.
 *
 * 从 rdb 中载入 1 字节长的 type 数据。
 *
 * This function is not only used to load object types, but also special
 * "types" like the end-of-file type, the EXPIRE type, and so forth. 
 *
 * 函数即可以用于载入键的类型（rdb.h/REDIS_RDB_TYPE_*），
 * 也可以用于载入特殊标识号（rdb.h/REDIS_RDB_OPCODE_*）
 */
int rdbLoadType(rio *rdb) {
    unsigned char type;

    if (rioRead(rdb,&type,1) == 0) return -1;

    return type;
}

/*
 * 载入以秒为单位的过期时间，长度为 4 字节
 */
time_t rdbLoadTime(rio *rdb) {
    int32_t t32;
    if (rioRead(rdb,&t32,4) == 0) return -1;
    return (time_t)t32;
}

/*
 * 将长度为 8 字节的毫秒过期时间写入到 rdb 中。
 */
int rdbSaveMillisecondTime(rio *rdb, long long t) {
    int64_t t64 = (int64_t) t;
    return rdbWriteRaw(rdb,&t64,8);
}

/*
 * 从 rdb 中载入 8 字节长的毫秒过期时间。
 */
long long rdbLoadMillisecondTime(rio *rdb) {
    int64_t t64;
    if (rioRead(rdb,&t64,8) == 0) return -1;
    return (long long)t64;
}

/* Saves an encoded length. The first two bits in the first byte are used to
 * hold the encoding type. See the REDIS_RDB_* definitions for more information
 * on the types of encoding. 
 *
 * 对 len 进行特殊编码之后写入到 rdb 。
 *
 * 写入成功返回保存编码后的 len 所需的字节数。
 */
int rdbSaveLen(rio *rdb, uint32_t len) {
    unsigned char buf[2];
    size_t nwritten;

    if (len < (1<<6)) {
        /* Save a 6 bit len */
        buf[0] = (len&0xFF)|(REDIS_RDB_6BITLEN<<6);
        if (rdbWriteRaw(rdb,buf,1) == -1) return -1;
        nwritten = 1;

    } else if (len < (1<<14)) {
        /* Save a 14 bit len */
        buf[0] = ((len>>8)&0xFF)|(REDIS_RDB_14BITLEN<<6);
        buf[1] = len&0xFF;
        if (rdbWriteRaw(rdb,buf,2) == -1) return -1;
        nwritten = 2;

    } else {
        /* Save a 32 bit len */
        buf[0] = (REDIS_RDB_32BITLEN<<6);
        if (rdbWriteRaw(rdb,buf,1) == -1) return -1;
        len = htonl(len);
        if (rdbWriteRaw(rdb,&len,4) == -1) return -1;
        nwritten = 1+4;
    }

    return nwritten;
}

/* Load an encoded length. The "isencoded" argument is set to 1 if the length
 * is not actually a length but an "encoding type". See the REDIS_RDB_ENC_*
 * definitions in rdb.h for more information. 
 *
 * 读入一个被编码的长度值。
 *
 * 如果 length 值不是整数，而是一个被编码后值，那么 isencoded 将被设为 1 。
 *
 * 查看 rdb./hREDIS_RDB_ENC_* 定义以获得更多信息。
 */
uint32_t rdbLoadLen(rio *rdb, int *isencoded) {
    unsigned char buf[2];
    uint32_t len;
    int type;

    if (isencoded) *isencoded = 0;

    // 读入 length ，这个值可能已经被编码，也可能没有
    if (rioRead(rdb,buf,1) == 0) return REDIS_RDB_LENERR;

    type = (buf[0]&0xC0)>>6;

    // 编码值，进行解码
    if (type == REDIS_RDB_ENCVAL) {
        /* Read a 6 bit encoding type. */
        if (isencoded) *isencoded = 1;
        return buf[0]&0x3F;

    // 6 位整数
    } else if (type == REDIS_RDB_6BITLEN) {
        /* Read a 6 bit len. */
        return buf[0]&0x3F;

    // 14 位整数
    } else if (type == REDIS_RDB_14BITLEN) {
        /* Read a 14 bit len. */
        if (rioRead(rdb,buf+1,1) == 0) return REDIS_RDB_LENERR;
        return ((buf[0]&0x3F)<<8)|buf[1];

    // 32 位整数
    } else {
        /* Read a 32 bit len. */
        if (rioRead(rdb,&len,4) == 0) return REDIS_RDB_LENERR;
        return ntohl(len);
    }
}

/* Encodes the "value" argument as integer when it fits in the supported ranges
 * for encoded types. If the function successfully encodes the integer, the
 * representation is stored in the buffer pointer to by "enc" and the string
 * length is returned. Otherwise 0 is returned. 
 *
 * 尝试使用特殊的整数编码来保存 value ，这要求它的值必须在给定范围之内。
 *
 * 如果可以编码的话，将编码后的值保存在 enc 指针中，
 * 并返回值在编码后所需的长度。
 *
 * 如果不能编码的话，返回 0 。
 */
int rdbEncodeInteger(long long value, unsigned char *enc) {

    if (value >= -(1<<7) && value <= (1<<7)-1) {
        enc[0] = (REDIS_RDB_ENCVAL<<6)|REDIS_RDB_ENC_INT8;
        enc[1] = value&0xFF;
        return 2;

    } else if (value >= -(1<<15) && value <= (1<<15)-1) {
        enc[0] = (REDIS_RDB_ENCVAL<<6)|REDIS_RDB_ENC_INT16;
        enc[1] = value&0xFF;
        enc[2] = (value>>8)&0xFF;
        return 3;

    } else if (value >= -((long long)1<<31) && value <= ((long long)1<<31)-1) {
        enc[0] = (REDIS_RDB_ENCVAL<<6)|REDIS_RDB_ENC_INT32;
        enc[1] = value&0xFF;
        enc[2] = (value>>8)&0xFF;
        enc[3] = (value>>16)&0xFF;
        enc[4] = (value>>24)&0xFF;
        return 5;

    } else {
        return 0;
    }
}

/* Loads an integer-encoded object with the specified encoding type "enctype".
 *
 * 载入被编码成指定类型的编码整数对象。
 *
 * If the "encode" argument is set the function may return an integer-encoded
 * string object, otherwise it always returns a raw string object. 
 *
 * 如果 encoded 参数被设置了的话，那么可能会返回一个整数编码的字符串对象，
 * 否则，字符串总是未编码的。
 */
robj *rdbLoadIntegerObject(rio *rdb, int enctype, int encode) {
    unsigned char enc[4];
    long long val;

    // 整数编码
    if (enctype == REDIS_RDB_ENC_INT8) {
        if (rioRead(rdb,enc,1) == 0) return NULL;
        val = (signed char)enc[0];
    } else if (enctype == REDIS_RDB_ENC_INT16) {
        uint16_t v;
        if (rioRead(rdb,enc,2) == 0) return NULL;
        v = enc[0]|(enc[1]<<8);
        val = (int16_t)v;
    } else if (enctype == REDIS_RDB_ENC_INT32) {
        uint32_t v;
        if (rioRead(rdb,enc,4) == 0) return NULL;
        v = enc[0]|(enc[1]<<8)|(enc[2]<<16)|(enc[3]<<24);
        val = (int32_t)v;
    } else {
        val = 0; /* anti-warning */
        redisPanic("Unknown RDB integer encoding type");
    }

    
    if (encode)
        // 整数编码的字符串
        return createStringObjectFromLongLong(val);
    else
        // 未编码
        return createObject(REDIS_STRING,sdsfromlonglong(val));
}

/* String objects in the form "2391" "-100" without any space and with a
 * range of values that can fit in an 8, 16 or 32 bit signed value can be
 * encoded as integers to save space 
 *
 * 那些保存像是 "2391" 、 "-100" 这样的字符串的字符串对象，
 * 可以将它们的值保存到 8 位、16 位或 32 位的带符号整数值中，
 * 从而节省一些内存。
 *
 * 这个函数就是尝试将字符串编码成整数，
 * 如果成功的话，返回保存整数值所需的字节数，这个值必然大于 0 。
 *
 * 如果转换失败，那么返回 0 。
 */
int rdbTryIntegerEncoding(char *s, size_t len, unsigned char *enc) {
    long long value;
    char *endptr, buf[32];

    /* Check if it's possible to encode this value as a number */
    // 尝试将值转换为整数
    value = strtoll(s, &endptr, 10);
    if (endptr[0] != '\0') return 0;

    // 尝试将转换后的整数转换回字符串
    ll2string(buf,32,value);

    /* If the number converted back into a string is not identical
     * then it's not possible to encode the string as integer */
    // 检查两次转换后的整数值能否还原回原来的字符串
    // 如果不行的话，那么转换失败
    if (strlen(buf) != len || memcmp(buf,s,len)) return 0;

    // 转换成功，对转换所得的整数进行特殊编码
    return rdbEncodeInteger(value,enc);
}

/*
 * 尝试对输入字符串 s 进行压缩，
 * 如果压缩成功，那么将压缩后的字符串保存到 rdb 中。
 *
 * 函数在成功时返回保存压缩后的 s 所需的字节数，
 * 压缩失败或者内存不足时返回 0 ，
 * 写入失败时返回 -1 。
 */
int rdbSaveLzfStringObject(rio *rdb, unsigned char *s, size_t len) {
    size_t comprlen, outlen;
    unsigned char byte;
    int n, nwritten = 0;
    void *out;

    /* We require at least four bytes compression for this to be worth it */
    // 压缩字符串
    if (len <= 4) return 0;
    outlen = len-4;
    if ((out = zmalloc(outlen+1)) == NULL) return 0;
    comprlen = lzf_compress(s, len, out, outlen);
    if (comprlen == 0) {
        zfree(out);
        return 0;
    }

    /* Data compressed! Let's save it on disk 
     *
     * 保存压缩后的字符串到 rdb 。
     */

    // 写入类型，说明这是一个 LZF 压缩字符串
    byte = (REDIS_RDB_ENCVAL<<6)|REDIS_RDB_ENC_LZF;
    if ((n = rdbWriteRaw(rdb,&byte,1)) == -1) goto writeerr;
    nwritten += n;

    // 写入字符串压缩后的长度
    if ((n = rdbSaveLen(rdb,comprlen)) == -1) goto writeerr;
    nwritten += n;
    
    // 写入字符串未压缩时的长度
    if ((n = rdbSaveLen(rdb,len)) == -1) goto writeerr;
    nwritten += n;

    // 写入压缩后的字符串
    if ((n = rdbWriteRaw(rdb,out,comprlen)) == -1) goto writeerr;
    nwritten += n;

    zfree(out);

    return nwritten;

writeerr:
    zfree(out);
    return -1;
}

/*
 * 从 rdb 中载入被 LZF 压缩的字符串，解压它，并创建相应的字符串对象。
 */
robj *rdbLoadLzfStringObject(rio *rdb) {
    unsigned int len, clen;
    unsigned char *c = NULL;
    sds val = NULL;

    // 读入压缩后的缓存长度
    if ((clen = rdbLoadLen(rdb,NULL)) == REDIS_RDB_LENERR) return NULL;
    // 读入字符串未压缩前的长度
    if ((len = rdbLoadLen(rdb,NULL)) == REDIS_RDB_LENERR) return NULL;
    // 压缩缓存空间
    if ((c = zmalloc(clen)) == NULL) goto err;
    // 字符串空间
    if ((val = sdsnewlen(NULL,len)) == NULL) goto err;

    // 读入压缩后的缓存
    if (rioRead(rdb,c,clen) == 0) goto err;

    // 解压缓存，得出字符串
    if (lzf_decompress(c,clen,val,len) == 0) goto err;
    zfree(c);

    // 创建字符串对象
    return createObject(REDIS_STRING,val);
err:
    zfree(c);
    sdsfree(val);
    return NULL;
}

/* Save a string object as [len][data] on disk. If the object is a string
 * representation of an integer value we try to save it in a special form 
 *
 * 以 [len][data] 的形式将字符串对象写入到 rdb 中。
 *
 * 如果对象是字符串表示的整数值，那么程序尝试以特殊的形式来保存它。
 *
 * 函数返回保存字符串所需的空间字节数。
 */
int rdbSaveRawString(rio *rdb, unsigned char *s, size_t len) {
    int enclen;
    int n, nwritten = 0;

    /* Try integer encoding 
     *
     * 尝试进行整数值编码
     */
    if (len <= 11) {
        unsigned char buf[5];
        if ((enclen = rdbTryIntegerEncoding((char*)s,len,buf)) > 0) {
            // 整数转换成功，写入
            if (rdbWriteRaw(rdb,buf,enclen) == -1) return -1;
            // 返回字节数
            return enclen;
        }
    }

    /* Try LZF compression - under 20 bytes it's unable to compress even
     * aaaaaaaaaaaaaaaaaa so skip it 
     *
     * 如果字符串长度大于 20 ，并且服务器开启了 LZF 压缩，
     * 那么在保存字符串到数据库之前，先对字符串进行 LZF 压缩。
     */
    if (server.rdb_compression && len > 20) {

        // 尝试压缩
        n = rdbSaveLzfStringObject(rdb,s,len);

        if (n == -1) return -1;
        if (n > 0) return n;
        /* Return value of 0 means data can't be compressed, save the old way */
    }

    // 执行到这里，说明值 s 既不能编码为整数
    // 也不能被压缩
    // 那么直接将它写入到 rdb 中
    /* Store verbatim */

    // 写入长度
    if ((n = rdbSaveLen(rdb,len)) == -1) return -1;
    nwritten += n;

    // 写入内容
    if (len > 0) {
        if (rdbWriteRaw(rdb,s,len) == -1) return -1;
        nwritten += len;
    }

    return nwritten;
}

/* Save a long long value as either an encoded string or a string. 
 *
 * 将输入的 long long 类型的 value 转换成一个特殊编码的字符串，
 * 或者是一个普通的字符串表示的整数，
 * 然后将它写入到 rdb 中。
 *
 * 函数返回在 rdb 中保存 value 所需的字节数。
 */
int rdbSaveLongLongAsStringObject(rio *rdb, long long value) {
    unsigned char buf[32];
    int n, nwritten = 0;

    // 尝试以节省空间的方式编码整数值 value 
    int enclen = rdbEncodeInteger(value,buf);

    // 编码成功，直接写入编码后的缓存
    // 比如，值 1 可以编码为 11 00 0001
    if (enclen > 0) {
        return rdbWriteRaw(rdb,buf,enclen);

    // 编码失败，将整数值转换成对应的字符串来保存
    // 比如，值 999999999 要编码成 "999999999" ，
    // 因为这个值没办法用节省空间的方式编码
    } else {
        /* Encode as string */
        // 转换成字符串表示
        enclen = ll2string((char*)buf,32,value);
        redisAssert(enclen < 32);
        // 写入字符串长度
        if ((n = rdbSaveLen(rdb,enclen)) == -1) return -1;
        nwritten += n;
        // 写入字符串
        if ((n = rdbWriteRaw(rdb,buf,enclen)) == -1) return -1;
        nwritten += n;
    }

    // 返回长度
    return nwritten;
}

/* Like rdbSaveStringObjectRaw() but handle encoded objects */
/*
 * 将给定的字符串对象 obj 保存到 rdb 中。
 *
 * 函数返回 rdb 保存字符串对象所需的字节数。
 *
 * p.s. 代码原本的注释 rdbSaveStringObjectRaw() 函数已经不存在了。
 */
int rdbSaveStringObject(rio *rdb, robj *obj) {

    /* Avoid to decode the object, then encode it again, if the
     * object is already integer encoded. */
    // 尝试对 INT 编码的字符串进行特殊编码
    if (obj->encoding == REDIS_ENCODING_INT) {
        return rdbSaveLongLongAsStringObject(rdb,(long)obj->ptr);

    // 保存 STRING 编码的字符串
    } else {
        redisAssertWithInfo(NULL,obj,sdsEncodedObject(obj));
        return rdbSaveRawString(rdb,obj->ptr,sdslen(obj->ptr));
    }
}

/*
 * 从 rdb 中载入一个字符串对象
 *
 * encode 不为 0 时，它指定了字符串所使用的编码。
 */ 
robj *rdbGenericLoadStringObject(rio *rdb, int encode) {
    int isencoded;
    uint32_t len;
    sds val;

    // 长度
    len = rdbLoadLen(rdb,&isencoded);

    // 这是一个特殊编码字符串
    if (isencoded) {

        switch(len) {

        // 整数编码
        case REDIS_RDB_ENC_INT8:
        case REDIS_RDB_ENC_INT16:
        case REDIS_RDB_ENC_INT32:
            return rdbLoadIntegerObject(rdb,len,encode);

        // LZF 压缩
        case REDIS_RDB_ENC_LZF:
            return rdbLoadLzfStringObject(rdb);

        default:
            redisPanic("Unknown RDB encoding type");
        }
    }

    if (len == REDIS_RDB_LENERR) return NULL;

    // 执行到这里，说明这个字符串即没有被压缩，也不是整数
    // 那么直接从 rdb 中读入它
    val = sdsnewlen(NULL,len);
    if (len && rioRead(rdb,val,len) == 0) {
        sdsfree(val);
        return NULL;
    }

    return createObject(REDIS_STRING,val);
}

robj *rdbLoadStringObject(rio *rdb) {
    return rdbGenericLoadStringObject(rdb,0);
}

robj *rdbLoadEncodedStringObject(rio *rdb) {
    return rdbGenericLoadStringObject(rdb,1);
}

/* Save a double value. Doubles are saved as strings prefixed by an unsigned
 * 8 bit integer specifying the length of the representation.
 *
 * 以字符串形式来保存一个双精度浮点数。
 * 字符串的前面是一个 8 位长的无符号整数值，
 * 它指定了浮点数表示的长度。
 *
 * This 8 bit integer has special values in order to specify the following
 * conditions:
 *
 * 其中， 8 位整数中的以下值用作特殊值，来指示一些特殊情况：
 *
 * 253: not a number
 *      输入不是数
 * 254: + inf
 *      输入为正无穷
 * 255: - inf
 *      输入为负无穷
 */
int rdbSaveDoubleValue(rio *rdb, double val) {
    unsigned char buf[128];
    int len;

    // 不是数
    if (isnan(val)) {
        buf[0] = 253;
        len = 1;

    // 无穷
    } else if (!isfinite(val)) {
        len = 1;
        buf[0] = (val < 0) ? 255 : 254;

    // 转换为整数
    } else {
#if (DBL_MANT_DIG >= 52) && (LLONG_MAX == 0x7fffffffffffffffLL)
        /* Check if the float is in a safe range to be casted into a
         * long long. We are assuming that long long is 64 bit here.
         * Also we are assuming that there are no implementations around where
         * double has precision < 52 bit.
         *
         * Under this assumptions we test if a double is inside an interval
         * where casting to long long is safe. Then using two castings we
         * make sure the decimal part is zero. If all this is true we use
         * integer printing function that is much faster. */
        double min = -4503599627370495; /* (2^52)-1 */
        double max = 4503599627370496; /* -(2^52) */
        if (val > min && val < max && val == ((double)((long long)val)))
            ll2string((char*)buf+1,sizeof(buf),(long long)val);
        else
#endif
            snprintf((char*)buf+1,sizeof(buf)-1,"%.17g",val);
        buf[0] = strlen((char*)buf+1);
        len = buf[0]+1;
    }

    // 将字符串写入到 rdb
    return rdbWriteRaw(rdb,buf,len);
}

/* For information about double serialization check rdbSaveDoubleValue() 
 *
 * 载入字符串表示的双精度浮点数
 */
int rdbLoadDoubleValue(rio *rdb, double *val) {
    char buf[128];
    unsigned char len;

    // 载入字符串长度
    if (rioRead(rdb,&len,1) == 0) return -1;

    switch(len) {
    // 特殊值
    case 255: *val = R_NegInf; return 0;
    case 254: *val = R_PosInf; return 0;
    case 253: *val = R_Nan; return 0;
    // 载入字符串
    default:
        if (rioRead(rdb,buf,len) == 0) return -1;
        buf[len] = '\0';
        sscanf(buf, "%lg", val);
        return 0;
    }
}

/* Save the object type of object "o". 
 *
 * 将对象 o 的类型写入到 rdb 中
 */
int rdbSaveObjectType(rio *rdb, robj *o) {

    switch (o->type) {

    case REDIS_STRING:
        return rdbSaveType(rdb,REDIS_RDB_TYPE_STRING);

    case REDIS_LIST:
        if (o->encoding == REDIS_ENCODING_ZIPLIST)
            return rdbSaveType(rdb,REDIS_RDB_TYPE_LIST_ZIPLIST);
        else if (o->encoding == REDIS_ENCODING_LINKEDLIST)
            return rdbSaveType(rdb,REDIS_RDB_TYPE_LIST);
        else
            redisPanic("Unknown list encoding");

    case REDIS_SET:
        if (o->encoding == REDIS_ENCODING_INTSET)
            return rdbSaveType(rdb,REDIS_RDB_TYPE_SET_INTSET);
        else if (o->encoding == REDIS_ENCODING_HT)
            return rdbSaveType(rdb,REDIS_RDB_TYPE_SET);
        else
            redisPanic("Unknown set encoding");

    case REDIS_ZSET:
        if (o->encoding == REDIS_ENCODING_ZIPLIST)
            return rdbSaveType(rdb,REDIS_RDB_TYPE_ZSET_ZIPLIST);
        else if (o->encoding == REDIS_ENCODING_SKIPLIST)
            return rdbSaveType(rdb,REDIS_RDB_TYPE_ZSET);
        else
            redisPanic("Unknown sorted set encoding");

    case REDIS_HASH:
        if (o->encoding == REDIS_ENCODING_ZIPLIST)
            return rdbSaveType(rdb,REDIS_RDB_TYPE_HASH_ZIPLIST);
        else if (o->encoding == REDIS_ENCODING_HT)
            return rdbSaveType(rdb,REDIS_RDB_TYPE_HASH);
        else
            redisPanic("Unknown hash encoding");

    default:
        redisPanic("Unknown object type");
    }

    return -1; /* avoid warning */
}

/* Use rdbLoadType() to load a TYPE in RDB format, but returns -1 if the
 * type is not specifically a valid Object Type. */
int rdbLoadObjectType(rio *rdb) {
    int type;
    if ((type = rdbLoadType(rdb)) == -1) return -1;
    if (!rdbIsObjectType(type)) return -1;
    return type;
}

/* Save a Redis object. Returns -1 on error, 0 on success. 
 *
 * 将给定对象 o 保存到 rdb 中。
 *
 * 保存成功返回 rdb 保存该对象所需的字节数 ，失败返回 0 。
 *
 * p.s.上面原文注释所说的返回值是不正确的
 */
int rdbSaveObject(rio *rdb, robj *o) {
    int n, nwritten = 0;

    // 保存字符串对象
    if (o->type == REDIS_STRING) {
        /* Save a string value */
        if ((n = rdbSaveStringObject(rdb,o)) == -1) return -1;
        nwritten += n;

    // 保存列表对象
    } else if (o->type == REDIS_LIST) {
        /* Save a list value */
        if (o->encoding == REDIS_ENCODING_ZIPLIST) {
            size_t l = ziplistBlobLen((unsigned char*)o->ptr);

            // 以字符串对象的形式保存整个 ZIPLIST 列表
            if ((n = rdbSaveRawString(rdb,o->ptr,l)) == -1) return -1;
            nwritten += n;
        } else if (o->encoding == REDIS_ENCODING_LINKEDLIST) {
            list *list = o->ptr;
            listIter li;
            listNode *ln;

            if ((n = rdbSaveLen(rdb,listLength(list))) == -1) return -1;
            nwritten += n;

            // 遍历所有列表项
            listRewind(list,&li);
            while((ln = listNext(&li))) {
                robj *eleobj = listNodeValue(ln);
                // 以字符串对象的形式保存列表项
                if ((n = rdbSaveStringObject(rdb,eleobj)) == -1) return -1;
                nwritten += n;
            }
        } else {
            redisPanic("Unknown list encoding");
        }

    // 保存集合对象
    } else if (o->type == REDIS_SET) {
        /* Save a set value */
        if (o->encoding == REDIS_ENCODING_HT) {
            dict *set = o->ptr;
            dictIterator *di = dictGetIterator(set);
            dictEntry *de;

            if ((n = rdbSaveLen(rdb,dictSize(set))) == -1) return -1;
            nwritten += n;

            // 遍历集合成员
            while((de = dictNext(di)) != NULL) {
                robj *eleobj = dictGetKey(de);
                // 以字符串对象的方式保存成员
                if ((n = rdbSaveStringObject(rdb,eleobj)) == -1) return -1;
                nwritten += n;
            }
            dictReleaseIterator(di);
        } else if (o->encoding == REDIS_ENCODING_INTSET) {
            size_t l = intsetBlobLen((intset*)o->ptr);

            // 以字符串对象的方式保存整个 INTSET 集合
            if ((n = rdbSaveRawString(rdb,o->ptr,l)) == -1) return -1;
            nwritten += n;
        } else {
            redisPanic("Unknown set encoding");
        }

    // 保存有序集对象
    } else if (o->type == REDIS_ZSET) {
        /* Save a sorted set value */
        if (o->encoding == REDIS_ENCODING_ZIPLIST) {
            size_t l = ziplistBlobLen((unsigned char*)o->ptr);

            // 以字符串对象的形式保存整个 ZIPLIST 有序集
            if ((n = rdbSaveRawString(rdb,o->ptr,l)) == -1) return -1;
            nwritten += n;
        } else if (o->encoding == REDIS_ENCODING_SKIPLIST) {
            zset *zs = o->ptr;
            dictIterator *di = dictGetIterator(zs->dict);
            dictEntry *de;

            if ((n = rdbSaveLen(rdb,dictSize(zs->dict))) == -1) return -1;
            nwritten += n;

            // 遍历有序集
            while((de = dictNext(di)) != NULL) {
                robj *eleobj = dictGetKey(de);
                double *score = dictGetVal(de);

                // 以字符串对象的形式保存集合成员
                if ((n = rdbSaveStringObject(rdb,eleobj)) == -1) return -1;
                nwritten += n;

                // 成员分值（一个双精度浮点数）会被转换成字符串
                // 然后保存到 rdb 中
                if ((n = rdbSaveDoubleValue(rdb,*score)) == -1) return -1;
                nwritten += n;
            }
            dictReleaseIterator(di);
        } else {
            redisPanic("Unknown sorted set encoding");
        }

    // 保存哈希表
    } else if (o->type == REDIS_HASH) {

        /* Save a hash value */
        if (o->encoding == REDIS_ENCODING_ZIPLIST) {
            size_t l = ziplistBlobLen((unsigned char*)o->ptr);

            // 以字符串对象的形式保存整个 ZIPLIST 哈希表
            if ((n = rdbSaveRawString(rdb,o->ptr,l)) == -1) return -1;
            nwritten += n;

        } else if (o->encoding == REDIS_ENCODING_HT) {
            dictIterator *di = dictGetIterator(o->ptr);
            dictEntry *de;

            if ((n = rdbSaveLen(rdb,dictSize((dict*)o->ptr))) == -1) return -1;
            nwritten += n;

            // 迭代字典
            while((de = dictNext(di)) != NULL) {
                robj *key = dictGetKey(de);
                robj *val = dictGetVal(de);

                // 键和值都以字符串对象的形式来保存
                if ((n = rdbSaveStringObject(rdb,key)) == -1) return -1;
                nwritten += n;
                if ((n = rdbSaveStringObject(rdb,val)) == -1) return -1;
                nwritten += n;
            }
            dictReleaseIterator(di);

        } else {
            redisPanic("Unknown hash encoding");
        }

    } else {
        redisPanic("Unknown object type");
    }

    return nwritten;
}

/* Return the length the object will have on disk if saved with
 * the rdbSaveObject() function. Currently we use a trick to get
 * this length with very little changes to the code. In the future
 * we could switch to a faster solution. */
// 未使用，可能已经废弃
off_t rdbSavedObjectLen(robj *o) {
    int len = rdbSaveObject(NULL,o);
    redisAssertWithInfo(NULL,o,len != -1);
    return len;
}

/* Save a key-value pair, with expire time, type, key, value.
 *
 * 将键值对的键、值、过期时间和类型写入到 RDB 中。
 *
 * On error -1 is returned.
 *
 * 出错返回 -1 。
 *
 * On success if the key was actually saved 1 is returned, otherwise 0
 * is returned (the key was already expired). 
 *
 * 成功保存返回 1 ，当键已经过期时，返回 0 。
 */
int rdbSaveKeyValuePair(rio *rdb, robj *key, robj *val,
                        long long expiretime, long long now)
{
    /* Save the expire time 
     *
     * 保存键的过期时间
     */
    if (expiretime != -1) {
        /* If this key is already expired skip it 
         *
         * 不写入已经过期的键
         */
        if (expiretime < now) return 0;

        if (rdbSaveType(rdb,REDIS_RDB_OPCODE_EXPIRETIME_MS) == -1) return -1;
        if (rdbSaveMillisecondTime(rdb,expiretime) == -1) return -1;
    }

    /* Save type, key, value 
     *
     * 保存类型，键，值
     */
    if (rdbSaveObjectType(rdb,val) == -1) return -1;
    if (rdbSaveStringObject(rdb,key) == -1) return -1;
    if (rdbSaveObject(rdb,val) == -1) return -1;

    return 1;
}

/* Save the DB on disk. Return REDIS_ERR on error, REDIS_OK on success 
 *
 * 将数据库保存到磁盘上。
 *
 * 保存成功返回 REDIS_OK ，出错/失败返回 REDIS_ERR 。
 */
int rdbSave(char *filename) {
    dictIterator *di = NULL;
    dictEntry *de;
    char tmpfile[256];
    char magic[10];
    int j;
    long long now = mstime();
    FILE *fp;
    rio rdb;
    uint64_t cksum;

    // 创建临时文件
    snprintf(tmpfile,256,"temp-%d.rdb", (int) getpid());
    fp = fopen(tmpfile,"w");
    if (!fp) {
        redisLog(REDIS_WARNING, "Failed opening .rdb for saving: %s",
            strerror(errno));
        return REDIS_ERR;
    }

    // 初始化 I/O
    rioInitWithFile(&rdb,fp);

    // 设置校验和函数
    if (server.rdb_checksum)
        rdb.update_cksum = rioGenericUpdateChecksum;

    // 写入 RDB 版本号
    snprintf(magic,sizeof(magic),"REDIS%04d",REDIS_RDB_VERSION);
    if (rdbWriteRaw(&rdb,magic,9) == -1) goto werr;

    // 遍历所有数据库
    for (j = 0; j < server.dbnum; j++) {

        // 指向数据库
        redisDb *db = server.db+j;

        // 指向数据库键空间
        dict *d = db->dict;

        // 跳过空数据库
        if (dictSize(d) == 0) continue;

        // 创建键空间迭代器
        di = dictGetSafeIterator(d);
        if (!di) {
            fclose(fp);
            return REDIS_ERR;
        }

        /* Write the SELECT DB opcode 
         *
         * 写入 DB 选择器
         */
        if (rdbSaveType(&rdb,REDIS_RDB_OPCODE_SELECTDB) == -1) goto werr;
        if (rdbSaveLen(&rdb,j) == -1) goto werr;

        /* Iterate this DB writing every entry 
         *
         * 遍历数据库，并写入每个键值对的数据
         */
        while((de = dictNext(di)) != NULL) {
            sds keystr = dictGetKey(de);
            robj key, *o = dictGetVal(de);
            long long expire;
            
            // 根据 keystr ，在栈中创建一个 key 对象
            initStaticStringObject(key,keystr);

            // 获取键的过期时间
            expire = getExpire(db,&key);

            // 保存键值对数据
            if (rdbSaveKeyValuePair(&rdb,&key,o,expire,now) == -1) goto werr;
        }
        dictReleaseIterator(di);
    }
    di = NULL; /* So that we don't release it again on error. */

    /* EOF opcode 
     *
     * 写入 EOF 代码
     */
    if (rdbSaveType(&rdb,REDIS_RDB_OPCODE_EOF) == -1) goto werr;

    /* CRC64 checksum. It will be zero if checksum computation is disabled, the
     * loading code skips the check in this case. 
     *
     * CRC64 校验和。
     *
     * 如果校验和功能已关闭，那么 rdb.cksum 将为 0 ，
     * 在这种情况下， RDB 载入时会跳过校验和检查。
     */
    cksum = rdb.cksum;
    memrev64ifbe(&cksum);
    rioWrite(&rdb,&cksum,8);

    /* Make sure data will not remain on the OS's output buffers 
     *
     * 冲洗缓存，确保数据已写入磁盘
     */
    fflush(fp);
    fsync(fileno(fp));
    fclose(fp);

    /* Use RENAME to make sure the DB file is changed atomically only
     * if the generate DB file is ok. 
     *
     * 使用 RENAME ，原子性地对临时文件进行改名，覆盖原来的 RDB 文件。
     */
    if (rename(tmpfile,filename) == -1) {
        redisLog(REDIS_WARNING,"Error moving temp DB file on the final destination: %s", strerror(errno));
        unlink(tmpfile);
        return REDIS_ERR;
    }

    // 写入完成，打印日志
    redisLog(REDIS_NOTICE,"DB saved on disk");

    // 清零数据库脏状态
    server.dirty = 0;

    // 记录最后一次完成 SAVE 的时间
    server.lastsave = time(NULL);

    // 记录最后一次执行 SAVE 的状态
    server.lastbgsave_status = REDIS_OK;

    return REDIS_OK;

werr:
    // 关闭文件
    fclose(fp);
    // 删除文件
    unlink(tmpfile);

    redisLog(REDIS_WARNING,"Write error saving DB on disk: %s", strerror(errno));

    if (di) dictReleaseIterator(di);

    return REDIS_ERR;
}

int rdbSaveBackground(char *filename) {
    pid_t childpid;
    long long start;

    // 如果 BGSAVE 已经在执行，那么出错
    if (server.rdb_child_pid != -1) return REDIS_ERR;

    // 记录 BGSAVE 执行前的数据库被修改次数
    server.dirty_before_bgsave = server.dirty;

    // 最近一次尝试执行 BGSAVE 的时间
    server.lastbgsave_try = time(NULL);

    // fork() 开始前的时间，记录 fork() 返回耗时用
    start = ustime();

    if ((childpid = fork()) == 0) {
        int retval;

        /* Child */

        // 关闭网络连接 fd
        closeListeningSockets(0);

        // 设置进程的标题，方便识别
        redisSetProcTitle("redis-rdb-bgsave");

        // 执行保存操作
        retval = rdbSave(filename);

        // 打印 copy-on-write 时使用的内存数
        if (retval == REDIS_OK) {
            size_t private_dirty = zmalloc_get_private_dirty();

            if (private_dirty) {
                redisLog(REDIS_NOTICE,
                    "RDB: %zu MB of memory used by copy-on-write",
                    private_dirty/(1024*1024));
            }
        }

        // 向父进程发送信号
        exitFromChild((retval == REDIS_OK) ? 0 : 1);

    } else {

        /* Parent */

        // 计算 fork() 执行的时间
        server.stat_fork_time = ustime()-start;

        // 如果 fork() 出错，那么报告错误
        if (childpid == -1) {
            server.lastbgsave_status = REDIS_ERR;
            redisLog(REDIS_WARNING,"Can't save in background: fork: %s",
                strerror(errno));
            return REDIS_ERR;
        }

        // 打印 BGSAVE 开始的日志
        redisLog(REDIS_NOTICE,"Background saving started by pid %d",childpid);

        // 记录数据库开始 BGSAVE 的时间
        server.rdb_save_time_start = time(NULL);

        // 记录负责执行 BGSAVE 的子进程 ID
        server.rdb_child_pid = childpid;

        // 关闭自动 rehash
        updateDictResizePolicy();

        return REDIS_OK;
    }

    return REDIS_OK; /* unreached */
}

/*
 * 移除 BGSAVE 所产生的临时文件
 *
 * BGSAVE 执行被中断时使用
 */
void rdbRemoveTempFile(pid_t childpid) {
    char tmpfile[256];

    snprintf(tmpfile,256,"temp-%d.rdb", (int) childpid);
    unlink(tmpfile);
}

/* Load a Redis object of the specified type from the specified file.
 *
 * 从 rdb 文件中载入指定类型的对象。
 *
 * On success a newly allocated object is returned, otherwise NULL. 
 *
 * 读入成功返回一个新对象，否则返回 NULL 。
 */
robj *rdbLoadObject(int rdbtype, rio *rdb) {
    robj *o, *ele, *dec;
    size_t len;
    unsigned int i;

    // 载入字符串对象
    if (rdbtype == REDIS_RDB_TYPE_STRING) {
        /* Read string value */
        if ((o = rdbLoadEncodedStringObject(rdb)) == NULL) return NULL;
        o = tryObjectEncoding(o);

    // 载入列表对象
    } else if (rdbtype == REDIS_RDB_TYPE_LIST) {

        /* Read list value 
         *
         * 读入列表的节点数
         */
        if ((len = rdbLoadLen(rdb,NULL)) == REDIS_RDB_LENERR) return NULL;

        /* Use a real list when there are too many entries 
         *
         * 根据节点数，创建对象的编码
         */
        if (len > server.list_max_ziplist_entries) {
            o = createListObject();
        } else {
            o = createZiplistObject();
        }

        /* Load every single element of the list 
         *
         * 载入所有列表项
         */
        while(len--) {

            // 载入字符串对象
            if ((ele = rdbLoadEncodedStringObject(rdb)) == NULL) return NULL;

            /* If we are using a ziplist and the value is too big, convert
             * the object to a real list. 
             *
             * 根据字符串对象，
             * 检查是否需要将列表从 ZIPLIST 编码转换为 LINKEDLIST 编码
             */
            if (o->encoding == REDIS_ENCODING_ZIPLIST &&
                sdsEncodedObject(ele) &&
                sdslen(ele->ptr) > server.list_max_ziplist_value)
                    listTypeConvert(o,REDIS_ENCODING_LINKEDLIST);

            // ZIPLIST
            if (o->encoding == REDIS_ENCODING_ZIPLIST) {
                dec = getDecodedObject(ele);

                // 将字符串值推入 ZIPLIST 末尾来重建列表
                o->ptr = ziplistPush(o->ptr,dec->ptr,sdslen(dec->ptr),REDIS_TAIL);

                decrRefCount(dec);
                decrRefCount(ele);
            } else {
                // 将新列表项推入到链表的末尾
                ele = tryObjectEncoding(ele);
                listAddNodeTail(o->ptr,ele);
            }
        }

    // 载入集合对象
    } else if (rdbtype == REDIS_RDB_TYPE_SET) {

        /* Read list/set value 
         *
         * 载入列表元素的数量
         */
        if ((len = rdbLoadLen(rdb,NULL)) == REDIS_RDB_LENERR) return NULL;

        /* Use a regular set when there are too many entries. 
         *
         * 根据数量，选择 INTSET 编码还是 HT 编码*/
        if (len > server.set_max_intset_entries) {
            o = createSetObject();
            /* It's faster to expand the dict to the right size asap in order
             * to avoid rehashing */
            if (len > DICT_HT_INITIAL_SIZE)
                dictExpand(o->ptr,len);
        } else {
            o = createIntsetObject();
        }

        /* Load every single element of the list/set 
         *
         * 载入所有集合元素*/
        for (i = 0; i < len; i++) {
            long long llval;

            // 载入元素
            if ((ele = rdbLoadEncodedStringObject(rdb)) == NULL) return NULL;
            ele = tryObjectEncoding(ele);

            // 将元素添加到 INTSET 集合，并在有需要的时候，转换编码为 HT
            if (o->encoding == REDIS_ENCODING_INTSET) {
                /* Fetch integer value from element */
                if (isObjectRepresentableAsLongLong(ele,&llval) == REDIS_OK) {
                    o->ptr = intsetAdd(o->ptr,llval,NULL);
                } else {
                    setTypeConvert(o,REDIS_ENCODING_HT);
                    dictExpand(o->ptr,len);
                }
            }

            /* This will also be called when the set was just converted
             * to a regular hash table encoded set 
             *
             * 将元素添加到 HT 编码的集合
             */
            if (o->encoding == REDIS_ENCODING_HT) {
                dictAdd((dict*)o->ptr,ele,NULL);
            } else {
                decrRefCount(ele);
            }
        }

    // 载入有序集合对象
    } else if (rdbtype == REDIS_RDB_TYPE_ZSET) {
        /* Read list/set value */
        size_t zsetlen;
        size_t maxelelen = 0;
        zset *zs;

        // 载入有序集合的元素数量
        if ((zsetlen = rdbLoadLen(rdb,NULL)) == REDIS_RDB_LENERR) return NULL;

        // 创建有序集合
        o = createZsetObject();
        zs = o->ptr;

        /* Load every single element of the list/set */
        while(zsetlen--) {
            robj *ele;
            double score;
            zskiplistNode *znode;

            // 载入元素成员
            if ((ele = rdbLoadEncodedStringObject(rdb)) == NULL) return NULL;
            ele = tryObjectEncoding(ele);

            // 载入元素分值
            if (rdbLoadDoubleValue(rdb,&score) == -1) return NULL;

            /* Don't care about integer-encoded strings. */
            // 记录成员的最大长度
            if (sdsEncodedObject(ele) && sdslen(ele->ptr) > maxelelen)
                maxelelen = sdslen(ele->ptr);

            // 将元素插入到跳跃表中
            znode = zslInsert(zs->zsl,score,ele);
            // 将元素关联到字典中
            dictAdd(zs->dict,ele,&znode->score);

            incrRefCount(ele); /* added to skiplist */
        }

        /* Convert *after* loading, since sorted sets are not stored ordered. 
         *
         * 如果有序集合符合条件的话，将它转换为 ZIPLIST 编码
         * 节约空间
         */
        if (zsetLength(o) <= server.zset_max_ziplist_entries &&
            maxelelen <= server.zset_max_ziplist_value)
                zsetConvert(o,REDIS_ENCODING_ZIPLIST);

    // 载入哈希表对象
    } else if (rdbtype == REDIS_RDB_TYPE_HASH) {
        size_t len;
        int ret;

        // 载入哈希表节点数量
        len = rdbLoadLen(rdb, NULL);
        if (len == REDIS_RDB_LENERR) return NULL;

        // 创建哈希表
        o = createHashObject();

<<<<<<< HEAD
        /* Too many entries? Use an hash table. 
         *
         * 根据节点数量，选择使用 ZIPLIST 编码还是 HT 编码
         */
=======
        /* Too many entries? Use a hash table. */
>>>>>>> 2dfc5e35
        if (len > server.hash_max_ziplist_entries)
            hashTypeConvert(o, REDIS_ENCODING_HT);

        /* Load every field and value into the ziplist 
         *
         * 载入所有域和值，并将它们推入到 ZIPLIST 中
         */
        while (o->encoding == REDIS_ENCODING_ZIPLIST && len > 0) {
            robj *field, *value;

            len--;

            /* Load raw strings */
            // 载入域（一个字符串）
            field = rdbLoadStringObject(rdb);
            if (field == NULL) return NULL;
            // 载入值（一个字符串）
            redisAssert(sdsEncodedObject(field));
            value = rdbLoadStringObject(rdb);
            if (value == NULL) return NULL;
            redisAssert(sdsEncodedObject(value));

            /* Add pair to ziplist 
             *
             * 将域和值推入到 ZIPLIST 末尾
             *
             * 先推入域，再推入值。
             */
            o->ptr = ziplistPush(o->ptr, field->ptr, sdslen(field->ptr), ZIPLIST_TAIL);
            o->ptr = ziplistPush(o->ptr, value->ptr, sdslen(value->ptr), ZIPLIST_TAIL);

            /* Convert to hash table if size threshold is exceeded 
             *
             * 如果元素过多，那么将编码转换为 HT 
             */
            if (sdslen(field->ptr) > server.hash_max_ziplist_value ||
                sdslen(value->ptr) > server.hash_max_ziplist_value)
            {
                decrRefCount(field);
                decrRefCount(value);
                hashTypeConvert(o, REDIS_ENCODING_HT);
                break;
            }
            decrRefCount(field);
            decrRefCount(value);
        }

        /* Load remaining fields and values into the hash table 
         *
         * 载入域值对到哈希表
         */
        while (o->encoding == REDIS_ENCODING_HT && len > 0) {
            robj *field, *value;

            len--;

            /* Load encoded strings */
            // 域和值都载入为字符串对象
            field = rdbLoadEncodedStringObject(rdb);
            if (field == NULL) return NULL;
            value = rdbLoadEncodedStringObject(rdb);
            if (value == NULL) return NULL;

            // 尝试编码
            field = tryObjectEncoding(field);
            value = tryObjectEncoding(value);

            /* Add pair to hash table 
             *
             * 添加到哈希表
             */
            ret = dictAdd((dict*)o->ptr, field, value);
            redisAssert(ret == REDIS_OK);
        }

        /* All pairs should be read by now */
        redisAssert(len == 0);

    } else if (rdbtype == REDIS_RDB_TYPE_HASH_ZIPMAP  ||
               rdbtype == REDIS_RDB_TYPE_LIST_ZIPLIST ||
               rdbtype == REDIS_RDB_TYPE_SET_INTSET   ||
               rdbtype == REDIS_RDB_TYPE_ZSET_ZIPLIST ||
               rdbtype == REDIS_RDB_TYPE_HASH_ZIPLIST)
    {
        // 载入字符串对象
        robj *aux = rdbLoadStringObject(rdb);

        if (aux == NULL) return NULL;

        o = createObject(REDIS_STRING,NULL); /* string is just placeholder */
        o->ptr = zmalloc(sdslen(aux->ptr));
        memcpy(o->ptr,aux->ptr,sdslen(aux->ptr));
        decrRefCount(aux);

        /* Fix the object encoding, and make sure to convert the encoded
         * data type into the base type if accordingly to the current
         * configuration there are too many elements in the encoded data
         * type. Note that we only check the length and not max element
         * size as this is an O(N) scan. Eventually everything will get
         * converted. 
         *
         * 根据读取的类型，将值恢复成原来的编码对象。
         *
         * 在创建编码对象的过程中，程序会检查对象的元素长度，
         * 如果长度超过指定值的话，就会将内存编码对象转换成普通数据结构对象。
         */
        switch(rdbtype) {

            // ZIPMAP 编码的哈希表
            case REDIS_RDB_TYPE_HASH_ZIPMAP:
                /* Convert to ziplist encoded hash. This must be deprecated
                 * when loading dumps created by Redis 2.4 gets deprecated. */
                {
                    // 创建 ZIPLIST
                    unsigned char *zl = ziplistNew();
                    unsigned char *zi = zipmapRewind(o->ptr);
                    unsigned char *fstr, *vstr;
                    unsigned int flen, vlen;
                    unsigned int maxlen = 0;

                    // 从 2.6 开始， HASH 不再使用 ZIPMAP 来进行编码
                    // 所以遇到 ZIPMAP 编码的值时，要将它转换为 ZIPLIST

                    // 从字符串中取出 ZIPMAP 的域和值，然后推入到 ZIPLIST 中
                    while ((zi = zipmapNext(zi, &fstr, &flen, &vstr, &vlen)) != NULL) {
                        if (flen > maxlen) maxlen = flen;
                        if (vlen > maxlen) maxlen = vlen;
                        zl = ziplistPush(zl, fstr, flen, ZIPLIST_TAIL);
                        zl = ziplistPush(zl, vstr, vlen, ZIPLIST_TAIL);
                    }

                    zfree(o->ptr);

                    // 设置类型、编码和值指针
                    o->ptr = zl;
                    o->type = REDIS_HASH;
                    o->encoding = REDIS_ENCODING_ZIPLIST;

                    // 是否需要从 ZIPLIST 编码转换为 HT 编码
                    if (hashTypeLength(o) > server.hash_max_ziplist_entries ||
                        maxlen > server.hash_max_ziplist_value)
                    {
                        hashTypeConvert(o, REDIS_ENCODING_HT);
                    }
                }
                break;

            // ZIPLIST 编码的列表
            case REDIS_RDB_TYPE_LIST_ZIPLIST:

                o->type = REDIS_LIST;
                o->encoding = REDIS_ENCODING_ZIPLIST;

                // 检查是否需要转换编码
                if (ziplistLen(o->ptr) > server.list_max_ziplist_entries)
                    listTypeConvert(o,REDIS_ENCODING_LINKEDLIST);
                break;

            // INTSET 编码的集合
            case REDIS_RDB_TYPE_SET_INTSET:

                o->type = REDIS_SET;
                o->encoding = REDIS_ENCODING_INTSET;

                // 检查是否需要转换编码
                if (intsetLen(o->ptr) > server.set_max_intset_entries)
                    setTypeConvert(o,REDIS_ENCODING_HT);
                break;

            // ZIPLIST 编码的有序集合
            case REDIS_RDB_TYPE_ZSET_ZIPLIST:

                o->type = REDIS_ZSET;
                o->encoding = REDIS_ENCODING_ZIPLIST;

                // 检查是否需要转换编码
                if (zsetLength(o) > server.zset_max_ziplist_entries)
                    zsetConvert(o,REDIS_ENCODING_SKIPLIST);
                break;

            // ZIPLIST 编码的 HASH
            case REDIS_RDB_TYPE_HASH_ZIPLIST:

                o->type = REDIS_HASH;
                o->encoding = REDIS_ENCODING_ZIPLIST;

                // 检查是否需要转换编码
                if (hashTypeLength(o) > server.hash_max_ziplist_entries)
                    hashTypeConvert(o, REDIS_ENCODING_HT);
                break;

            default:
                redisPanic("Unknown encoding");
                break;
        }

    } else {
        redisPanic("Unknown object type");
    }

    return o;
}

/* Mark that we are loading in the global state and setup the fields
 * needed to provide loading stats. 
 *
 * 在全局状态中标记程序正在进行载入，
 * 并设置相应的载入状态。
 */
void startLoading(FILE *fp) {
    struct stat sb;

    /* Load the DB */

    // 正在载入
    server.loading = 1;

    // 开始进行载入的时间
    server.loading_start_time = time(NULL);

    // 文件的大小
    if (fstat(fileno(fp), &sb) == -1) {
        server.loading_total_bytes = 1; /* just to avoid division by zero */
    } else {
        server.loading_total_bytes = sb.st_size;
    }
}

/* Refresh the loading progress info */
void loadingProgress(off_t pos) {
    server.loading_loaded_bytes = pos;
    if (server.stat_peak_memory < zmalloc_used_memory())
        server.stat_peak_memory = zmalloc_used_memory();
}

/* Loading finished 
 *
 * 关闭服务器载入状态
 */
void stopLoading(void) {
    server.loading = 0;
}

/* Track loading progress in order to serve client's from time to time
   and if needed calculate rdb checksum  */
void rdbLoadProgressCallback(rio *r, const void *buf, size_t len) {
    if (server.rdb_checksum)
        rioGenericUpdateChecksum(r, buf, len);
    if (server.loading_process_events_interval_bytes &&
        (r->processed_bytes + len)/server.loading_process_events_interval_bytes > r->processed_bytes/server.loading_process_events_interval_bytes)
    {
        if (server.masterhost && server.repl_state == REDIS_REPL_TRANSFER)
            replicationSendNewlineToMaster();
        loadingProgress(r->processed_bytes);
        aeProcessEvents(server.el, AE_FILE_EVENTS|AE_DONT_WAIT);
    }
}

/*
 * 将给定 rdb 中保存的数据载入到数据库中。
 */
int rdbLoad(char *filename) {
    uint32_t dbid;
    int type, rdbver;
    redisDb *db = server.db+0;
    char buf[1024];
    long long expiretime, now = mstime();
    FILE *fp;
    rio rdb;

    // 打开 rdb 文件
    if ((fp = fopen(filename,"r")) == NULL) return REDIS_ERR;

    // 初始化写入流
    rioInitWithFile(&rdb,fp);
    rdb.update_cksum = rdbLoadProgressCallback;
    rdb.max_processing_chunk = server.loading_process_events_interval_bytes;
    if (rioRead(&rdb,buf,9) == 0) goto eoferr;
    buf[9] = '\0';

    // 检查版本号
    if (memcmp(buf,"REDIS",5) != 0) {
        fclose(fp);
        redisLog(REDIS_WARNING,"Wrong signature trying to load DB from file");
        errno = EINVAL;
        return REDIS_ERR;
    }
    rdbver = atoi(buf+5);
    if (rdbver < 1 || rdbver > REDIS_RDB_VERSION) {
        fclose(fp);
        redisLog(REDIS_WARNING,"Can't handle RDB format version %d",rdbver);
        errno = EINVAL;
        return REDIS_ERR;
    }

    // 将服务器状态调整到开始载入状态
    startLoading(fp);
    while(1) {
        robj *key, *val;
        expiretime = -1;

        /* Read type. 
         *
         * 读入类型指示，决定该如何读入之后跟着的数据。
         *
         * 这个指示可以是 rdb.h 中定义的所有以
         * REDIS_RDB_TYPE_* 为前缀的常量的其中一个
         * 或者所有以 REDIS_RDB_OPCODE_* 为前缀的常量的其中一个
         */
        if ((type = rdbLoadType(&rdb)) == -1) goto eoferr;

        // 读入过期时间值
        if (type == REDIS_RDB_OPCODE_EXPIRETIME) {

            // 以秒计算的过期时间

            if ((expiretime = rdbLoadTime(&rdb)) == -1) goto eoferr;

            /* We read the time so we need to read the object type again. 
             *
             * 在过期时间之后会跟着一个键值对，我们要读入这个键值对的类型
             */
            if ((type = rdbLoadType(&rdb)) == -1) goto eoferr;

            /* the EXPIRETIME opcode specifies time in seconds, so convert
             * into milliseconds. 
             *
             * 将格式转换为毫秒*/
            expiretime *= 1000;
        } else if (type == REDIS_RDB_OPCODE_EXPIRETIME_MS) {

            // 以毫秒计算的过期时间

            /* Milliseconds precision expire times introduced with RDB
             * version 3. */
            if ((expiretime = rdbLoadMillisecondTime(&rdb)) == -1) goto eoferr;

            /* We read the time so we need to read the object type again.
             *
             * 在过期时间之后会跟着一个键值对，我们要读入这个键值对的类型
             */
            if ((type = rdbLoadType(&rdb)) == -1) goto eoferr;
        }
            
        // 读入数据 EOF （不是 rdb 文件的 EOF）
        if (type == REDIS_RDB_OPCODE_EOF)
            break;

        /* Handle SELECT DB opcode as a special case 
         *
         * 读入切换数据库指示
         */
        if (type == REDIS_RDB_OPCODE_SELECTDB) {

            // 读入数据库号码
            if ((dbid = rdbLoadLen(&rdb,NULL)) == REDIS_RDB_LENERR)
                goto eoferr;

            // 检查数据库号码的正确性
            if (dbid >= (unsigned)server.dbnum) {
                redisLog(REDIS_WARNING,"FATAL: Data file was created with a Redis server configured to handle more than %d databases. Exiting\n", server.dbnum);
                exit(1);
            }

            // 在程序内容切换数据库
            db = server.db+dbid;

            // 跳过
            continue;
        }

        /* Read key 
         *
         * 读入键
         */
        if ((key = rdbLoadStringObject(&rdb)) == NULL) goto eoferr;

        /* Read value 
         *
         * 读入值
         */
        if ((val = rdbLoadObject(type,&rdb)) == NULL) goto eoferr;

        /* Check if the key already expired. This function is used when loading
         * an RDB file from disk, either at startup, or when an RDB was
         * received from the master. In the latter case, the master is
         * responsible for key expiry. If we would expire keys here, the
         * snapshot taken by the master may not be reflected on the slave. 
         *
         * 如果服务器为主节点的话，
         * 那么在键已经过期的时候，不再将它们关联到数据库中去
         */
        if (server.masterhost == NULL && expiretime != -1 && expiretime < now) {
            decrRefCount(key);
            decrRefCount(val);
            // 跳过
            continue;
        }

        /* Add the new object in the hash table 
         *
         * 将键值对关联到数据库中
         */
        dbAdd(db,key,val);

        /* Set the expire time if needed 
         *
         * 设置过期时间
         */
        if (expiretime != -1) setExpire(db,key,expiretime);

        decrRefCount(key);
    }

    /* Verify the checksum if RDB version is >= 5 
     *
     * 如果 RDB 版本 >= 5 ，那么比对校验和
     */
    if (rdbver >= 5 && server.rdb_checksum) {
        uint64_t cksum, expected = rdb.cksum;

        // 读入文件的校验和
        if (rioRead(&rdb,&cksum,8) == 0) goto eoferr;
        memrev64ifbe(&cksum);

        // 比对校验和
        if (cksum == 0) {
            redisLog(REDIS_WARNING,"RDB file was saved with checksum disabled: no check performed.");
        } else if (cksum != expected) {
            redisLog(REDIS_WARNING,"Wrong RDB checksum. Aborting now.");
            exit(1);
        }
    }

    // 关闭 RDB 
    fclose(fp);

    // 服务器从载入状态中退出
    stopLoading();

    return REDIS_OK;

eoferr: /* unexpected end of file is handled here with a fatal exit */
    redisLog(REDIS_WARNING,"Short read or OOM loading DB. Unrecoverable error, aborting now.");
    exit(1);
    return REDIS_ERR; /* Just to avoid warning */
}

/* A background saving child (BGSAVE) terminated its work. Handle this. 
 *
 * 处理 BGSAVE 完成时发送的信号
 */
void backgroundSaveDoneHandler(int exitcode, int bysignal) {

    // BGSAVE 成功
    if (!bysignal && exitcode == 0) {
        redisLog(REDIS_NOTICE,
            "Background saving terminated with success");
        server.dirty = server.dirty - server.dirty_before_bgsave;
        server.lastsave = time(NULL);
        server.lastbgsave_status = REDIS_OK;

    // BGSAVE 出错
    } else if (!bysignal && exitcode != 0) {
        redisLog(REDIS_WARNING, "Background saving error");
        server.lastbgsave_status = REDIS_ERR;

    // BGSAVE 被中断
    } else {
        redisLog(REDIS_WARNING,
            "Background saving terminated by signal %d", bysignal);
        // 移除临时文件
        rdbRemoveTempFile(server.rdb_child_pid);
        /* SIGUSR1 is whitelisted, so we have a way to kill a child without
         * tirggering an error conditon. */
        if (bysignal != SIGUSR1)
            server.lastbgsave_status = REDIS_ERR;
    }

    // 更新服务器状态
    server.rdb_child_pid = -1;
    server.rdb_save_time_last = time(NULL)-server.rdb_save_time_start;
    server.rdb_save_time_start = -1;

    /* Possibly there are slaves waiting for a BGSAVE in order to be served
     * (the first stage of SYNC is a bulk transfer of dump.rdb) */
    // 处理正在等待 BGSAVE 完成的那些 slave
    updateSlavesWaitingBgsave(exitcode == 0 ? REDIS_OK : REDIS_ERR);
}

void saveCommand(redisClient *c) {

    // BGSAVE 已经在执行中，不能再执行 SAVE
    // 否则将产生竞争条件
    if (server.rdb_child_pid != -1) {
        addReplyError(c,"Background save already in progress");
        return;
    }

    // 执行 
    if (rdbSave(server.rdb_filename) == REDIS_OK) {
        addReply(c,shared.ok);
    } else {
        addReply(c,shared.err);
    }
}

void bgsaveCommand(redisClient *c) {

    // 不能重复执行 BGSAVE
    if (server.rdb_child_pid != -1) {
        addReplyError(c,"Background save already in progress");

    // 不能在 BGREWRITEAOF 正在运行时执行
    } else if (server.aof_child_pid != -1) {
        addReplyError(c,"Can't BGSAVE while AOF log rewriting is in progress");

    // 执行 BGSAVE
    } else if (rdbSaveBackground(server.rdb_filename) == REDIS_OK) {
        addReplyStatus(c,"Background saving started");

    } else {
        addReply(c,shared.err);
    }
}<|MERGE_RESOLUTION|>--- conflicted
+++ resolved
@@ -1345,14 +1345,9 @@
         // 创建哈希表
         o = createHashObject();
 
-<<<<<<< HEAD
-        /* Too many entries? Use an hash table. 
-         *
+        /* Too many entries? Use a hash table.
          * 根据节点数量，选择使用 ZIPLIST 编码还是 HT 编码
          */
-=======
-        /* Too many entries? Use a hash table. */
->>>>>>> 2dfc5e35
         if (len > server.hash_max_ziplist_entries)
             hashTypeConvert(o, REDIS_ENCODING_HT);
 
