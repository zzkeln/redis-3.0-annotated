--- conflicted
+++ resolved
@@ -1618,11 +1618,7 @@
 
     sdsfree(server.masterhost);
     server.masterhost = NULL;
-<<<<<<< HEAD
-
-    if (server.master) freeClient(server.master);
-
-=======
+
     if (server.master) {
         if (listLength(server.slaves) == 0) {
             /* If this instance is turned into a master and there are no
@@ -1634,7 +1630,7 @@
         }
         freeClient(server.master);
     }
->>>>>>> 94e8c9e7
+
     replicationDiscardCachedMaster();
 
     cancelReplicationHandshake();
