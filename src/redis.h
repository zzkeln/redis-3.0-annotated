/*
 * Copyright (c) 2009-2012, Salvatore Sanfilippo <antirez at gmail dot com>
 * All rights reserved.
 *
 * Redistribution and use in source and binary forms, with or without
 * modification, are permitted provided that the following conditions are met:
 *
 *   * Redistributions of source code must retain the above copyright notice,
 *     this list of conditions and the following disclaimer.
 *   * Redistributions in binary form must reproduce the above copyright
 *     notice, this list of conditions and the following disclaimer in the
 *     documentation and/or other materials provided with the distribution.
 *   * Neither the name of Redis nor the names of its contributors may be used
 *     to endorse or promote products derived from this software without
 *     specific prior written permission.
 *
 * THIS SOFTWARE IS PROVIDED BY THE COPYRIGHT HOLDERS AND CONTRIBUTORS "AS IS"
 * AND ANY EXPRESS OR IMPLIED WARRANTIES, INCLUDING, BUT NOT LIMITED TO, THE
 * IMPLIED WARRANTIES OF MERCHANTABILITY AND FITNESS FOR A PARTICULAR PURPOSE
 * ARE DISCLAIMED. IN NO EVENT SHALL THE COPYRIGHT OWNER OR CONTRIBUTORS BE
 * LIABLE FOR ANY DIRECT, INDIRECT, INCIDENTAL, SPECIAL, EXEMPLARY, OR
 * CONSEQUENTIAL DAMAGES (INCLUDING, BUT NOT LIMITED TO, PROCUREMENT OF
 * SUBSTITUTE GOODS OR SERVICES; LOSS OF USE, DATA, OR PROFITS; OR BUSINESS
 * INTERRUPTION) HOWEVER CAUSED AND ON ANY THEORY OF LIABILITY, WHETHER IN
 * CONTRACT, STRICT LIABILITY, OR TORT (INCLUDING NEGLIGENCE OR OTHERWISE)
 * ARISING IN ANY WAY OUT OF THE USE OF THIS SOFTWARE, EVEN IF ADVISED OF THE
 * POSSIBILITY OF SUCH DAMAGE.
 */

#ifndef __REDIS_H
#define __REDIS_H

#include "fmacros.h"
#include "config.h"

#if defined(__sun)
#include "solarisfixes.h"
#endif

#include <stdio.h>
#include <stdlib.h>
#include <string.h>
#include <time.h>
#include <limits.h>
#include <unistd.h>
#include <errno.h>
#include <inttypes.h>
#include <pthread.h>
#include <syslog.h>
#include <netinet/in.h>
#include <lua.h>
#include <signal.h>

#include "ae.h"      /* Event driven programming library */
#include "sds.h"     /* Dynamic safe strings */
#include "dict.h"    /* Hash tables */
#include "adlist.h"  /* Linked lists */
#include "zmalloc.h" /* total memory usage aware version of malloc/free */
#include "anet.h"    /* Networking the easy way */
#include "ziplist.h" /* Compact list data structure */
#include "intset.h"  /* Compact integer set structure */
#include "version.h" /* Version macro */
#include "util.h"    /* Misc functions useful in many places */

/* Error codes */
#define REDIS_OK                0
#define REDIS_ERR               -1

/* Static server configuration */
#define REDIS_DEFAULT_HZ        10      /* Time interrupt calls/sec. */
#define REDIS_MIN_HZ            1
#define REDIS_MAX_HZ            500 
#define REDIS_SERVERPORT        6379    /* TCP port */
#define REDIS_MAXIDLETIME       0       /* default client timeout: infinite */
#define REDIS_DEFAULT_DBNUM     16
#define REDIS_CONFIGLINE_MAX    1024
#define REDIS_DBCRON_DBS_PER_CALL 16
#define REDIS_MAX_WRITE_PER_EVENT (1024*64)
#define REDIS_SHARED_SELECT_CMDS 10
#define REDIS_SHARED_INTEGERS 10000
#define REDIS_SHARED_BULKHDR_LEN 32
#define REDIS_MAX_LOGMSG_LEN    1024 /* Default maximum length of syslog messages */
#define REDIS_AOF_REWRITE_PERC  100
#define REDIS_AOF_REWRITE_MIN_SIZE (1024*1024)
#define REDIS_AOF_REWRITE_ITEMS_PER_CMD 64
#define REDIS_SLOWLOG_LOG_SLOWER_THAN 10000
#define REDIS_SLOWLOG_MAX_LEN 128
#define REDIS_MAX_CLIENTS 10000
#define REDIS_AUTHPASS_MAX_LEN 512
#define REDIS_DEFAULT_SLAVE_PRIORITY 100
#define REDIS_REPL_TIMEOUT 60
#define REDIS_REPL_PING_SLAVE_PERIOD 10
#define REDIS_RUN_ID_SIZE 40
#define REDIS_OPS_SEC_SAMPLES 16
#define REDIS_DEFAULT_REPL_BACKLOG_SIZE (1024*1024)    /* 1mb */
#define REDIS_DEFAULT_REPL_BACKLOG_TIME_LIMIT (60*60)  /* 1 hour */
#define REDIS_REPL_BACKLOG_MIN_SIZE (1024*16)          /* 16k */
#define REDIS_BGSAVE_RETRY_DELAY 5 /* Wait a few secs before trying again. */
#define REDIS_DEFAULT_PID_FILE "/var/run/redis.pid"
#define REDIS_DEFAULT_SYSLOG_IDENT "redis"
#define REDIS_DEFAULT_CLUSTER_CONFIG_FILE "nodes.conf"
#define REDIS_DEFAULT_DAEMONIZE 0
#define REDIS_DEFAULT_UNIX_SOCKET_PERM 0
#define REDIS_DEFAULT_TCP_KEEPALIVE 0
#define REDIS_DEFAULT_LOGFILE ""
#define REDIS_DEFAULT_SYSLOG_ENABLED 0
#define REDIS_DEFAULT_STOP_WRITES_ON_BGSAVE_ERROR 1
#define REDIS_DEFAULT_RDB_COMPRESSION 1
#define REDIS_DEFAULT_RDB_CHECKSUM 1
#define REDIS_DEFAULT_RDB_FILENAME "dump.rdb"
#define REDIS_DEFAULT_SLAVE_SERVE_STALE_DATA 1
#define REDIS_DEFAULT_SLAVE_READ_ONLY 1
#define REDIS_DEFAULT_REPL_DISABLE_TCP_NODELAY 0
#define REDIS_DEFAULT_MAXMEMORY 0
#define REDIS_DEFAULT_MAXMEMORY_SAMPLES 3
#define REDIS_DEFAULT_AOF_NO_FSYNC_ON_REWRITE 0
#define REDIS_DEFAULT_ACTIVE_REHASHING 1
#define REDIS_DEFAULT_AOF_REWRITE_INCREMENTAL_FSYNC 1
#define REDIS_DEFAULT_MIN_SLAVES_TO_WRITE 0
#define REDIS_DEFAULT_MIN_SLAVES_MAX_LAG 10
#define REDIS_IP_STR_LEN INET6_ADDRSTRLEN
#define REDIS_PEER_ID_LEN (REDIS_IP_STR_LEN+32) /* Must be enough for ip:port */
#define REDIS_BINDADDR_MAX 16

#define ACTIVE_EXPIRE_CYCLE_LOOKUPS_PER_LOOP 20 /* Loopkups per loop. */
#define ACTIVE_EXPIRE_CYCLE_FAST_DURATION 1000 /* Microseconds */
#define ACTIVE_EXPIRE_CYCLE_SLOW_TIME_PERC 25 /* CPU max % for keys collection */
#define ACTIVE_EXPIRE_CYCLE_SLOW 0
#define ACTIVE_EXPIRE_CYCLE_FAST 1

/* Protocol and I/O related defines */
#define REDIS_MAX_QUERYBUF_LEN  (1024*1024*1024) /* 1GB max query buffer. */
#define REDIS_IOBUF_LEN         (1024*16)  /* Generic I/O buffer size */
#define REDIS_REPLY_CHUNK_BYTES (16*1024) /* 16k output buffer */
#define REDIS_INLINE_MAX_SIZE   (1024*64) /* Max size of inline reads */
#define REDIS_MBULK_BIG_ARG     (1024*32)
#define REDIS_LONGSTR_SIZE      21          /* Bytes needed for long -> str */
// 指示 AOF 程序每累积这个量的写入数据
// 就执行一次显式的 fsync
#define REDIS_AOF_AUTOSYNC_BYTES (1024*1024*32) /* fdatasync every 32MB */
/* When configuring the Redis eventloop, we setup it so that the total number
 * of file descriptors we can handle are server.maxclients + FDSET_INCR
 * that is our safety margin. */
#define REDIS_EVENTLOOP_FDSET_INCR 128

/* Hash table parameters */
#define REDIS_HT_MINFILL        10      /* Minimal hash table fill 10% */

/* Command flags. Please check the command table defined in the redis.c file
 * for more information about the meaning of every flag. */
#define REDIS_CMD_WRITE 1                   /* "w" flag */
#define REDIS_CMD_READONLY 2                /* "r" flag */
#define REDIS_CMD_DENYOOM 4                 /* "m" flag */
#define REDIS_CMD_NOT_USED_1 8              /* no longer used flag */
#define REDIS_CMD_ADMIN 16                  /* "a" flag */
#define REDIS_CMD_PUBSUB 32                 /* "p" flag */
#define REDIS_CMD_NOSCRIPT  64              /* "s" flag */
#define REDIS_CMD_RANDOM 128                /* "R" flag */
#define REDIS_CMD_SORT_FOR_SCRIPT 256       /* "S" flag */
#define REDIS_CMD_LOADING 512               /* "l" flag */
#define REDIS_CMD_STALE 1024                /* "t" flag */
#define REDIS_CMD_SKIP_MONITOR 2048         /* "M" flag */
#define REDIS_CMD_ASKING 4096               /* "k" flag */

/* Object types */
#define REDIS_STRING 0
#define REDIS_LIST 1
#define REDIS_SET 2
#define REDIS_ZSET 3
#define REDIS_HASH 4

/* Objects encoding. Some kind of objects like Strings and Hashes can be
 * internally represented in multiple ways. The 'encoding' field of the object
 * is set to one of this fields for this object. */
#define REDIS_ENCODING_RAW 0     /* Raw representation */
#define REDIS_ENCODING_INT 1     /* Encoded as integer */
#define REDIS_ENCODING_HT 2      /* Encoded as hash table */
#define REDIS_ENCODING_ZIPMAP 3  /* Encoded as zipmap */
#define REDIS_ENCODING_LINKEDLIST 4 /* Encoded as regular linked list */
#define REDIS_ENCODING_ZIPLIST 5 /* Encoded as ziplist */
#define REDIS_ENCODING_INTSET 6  /* Encoded as intset */
#define REDIS_ENCODING_SKIPLIST 7  /* Encoded as skiplist */
#define REDIS_ENCODING_EMBSTR 8  /* Embedded sds string encoding */

/* Defines related to the dump file format. To store 32 bits lengths for short
 * keys requires a lot of space, so we check the most significant 2 bits of
 * the first byte to interpreter the length:
 *
 * 00|000000 => if the two MSB are 00 the len is the 6 bits of this byte
 * 01|000000 00000000 =>  01, the len is 14 byes, 6 bits + 8 bits of next byte
 * 10|000000 [32 bit integer] => if it's 10, a full 32 bit len will follow
 * 11|000000 this means: specially encoded object will follow. The six bits
 *           number specify the kind of object that follows.
 *           See the REDIS_RDB_ENC_* defines.
 *
 * Lengths up to 63 are stored using a single byte, most DB keys, and may
 * values, will fit inside. */
#define REDIS_RDB_6BITLEN 0
#define REDIS_RDB_14BITLEN 1
#define REDIS_RDB_32BITLEN 2
#define REDIS_RDB_ENCVAL 3
#define REDIS_RDB_LENERR UINT_MAX

/* When a length of a string object stored on disk has the first two bits
 * set, the remaining two bits specify a special encoding for the object
 * accordingly to the following defines: */
#define REDIS_RDB_ENC_INT8 0        /* 8 bit signed integer */
#define REDIS_RDB_ENC_INT16 1       /* 16 bit signed integer */
#define REDIS_RDB_ENC_INT32 2       /* 32 bit signed integer */
#define REDIS_RDB_ENC_LZF 3         /* string compressed with FASTLZ */

/* AOF states */
#define REDIS_AOF_OFF 0             /* AOF is off */
#define REDIS_AOF_ON 1              /* AOF is on */
#define REDIS_AOF_WAIT_REWRITE 2    /* AOF waits rewrite to start appending */

/* Client flags */
#define REDIS_SLAVE (1<<0)   /* This client is a slave server */
#define REDIS_MASTER (1<<1)  /* This client is a master server */
#define REDIS_MONITOR (1<<2) /* This client is a slave monitor, see MONITOR */
#define REDIS_MULTI (1<<3)   /* This client is in a MULTI context */
#define REDIS_BLOCKED (1<<4) /* The client is waiting in a blocking operation */
#define REDIS_DIRTY_CAS (1<<5) /* Watched keys modified. EXEC will fail. */
#define REDIS_CLOSE_AFTER_REPLY (1<<6) /* Close after writing entire reply. */
#define REDIS_UNBLOCKED (1<<7) /* This client was unblocked and is stored in
                                  server.unblocked_clients */
#define REDIS_LUA_CLIENT (1<<8) /* This is a non connected client used by Lua */
#define REDIS_ASKING (1<<9)     /* Client issued the ASKING command */
#define REDIS_CLOSE_ASAP (1<<10)/* Close this client ASAP */
#define REDIS_UNIX_SOCKET (1<<11) /* Client connected via Unix domain socket */
#define REDIS_DIRTY_EXEC (1<<12)  /* EXEC will fail for errors while queueing */
#define REDIS_MASTER_FORCE_REPLY (1<<13)  /* Queue replies even if is master */
#define REDIS_FORCE_AOF (1<<14)   /* Force AOF propagation of current cmd. */
#define REDIS_FORCE_REPL (1<<15)  /* Force replication of current cmd. */
#define REDIS_PRE_PSYNC_SLAVE (1<<16) /* Slave don't understand PSYNC. */

/* Client request types */
#define REDIS_REQ_INLINE 1
#define REDIS_REQ_MULTIBULK 2

/* Client classes for client limits, currently used only for
 * the max-client-output-buffer limit implementation. */
#define REDIS_CLIENT_LIMIT_CLASS_NORMAL 0
#define REDIS_CLIENT_LIMIT_CLASS_SLAVE 1
#define REDIS_CLIENT_LIMIT_CLASS_PUBSUB 2
#define REDIS_CLIENT_LIMIT_NUM_CLASSES 3

/* Slave replication state - from the point of view of the slave. */
#define REDIS_REPL_NONE 0 /* No active replication */
#define REDIS_REPL_CONNECT 1 /* Must connect to master */
#define REDIS_REPL_CONNECTING 2 /* Connecting to master */
#define REDIS_REPL_RECEIVE_PONG 3 /* Wait for PING reply */
#define REDIS_REPL_TRANSFER 4 /* Receiving .rdb from master */
#define REDIS_REPL_CONNECTED 5 /* Connected to master */

/* Slave replication state - from the point of view of the master.
 * In SEND_BULK and ONLINE state the slave receives new updates
 * in its output queue. In the WAIT_BGSAVE state instead the server is waiting
 * to start the next background saving in order to send updates to it. */
#define REDIS_REPL_WAIT_BGSAVE_START 6 /* We need to produce a new RDB file. */
#define REDIS_REPL_WAIT_BGSAVE_END 7 /* Waiting RDB file creation to finish. */
#define REDIS_REPL_SEND_BULK 8 /* Sending RDB file to slave. */
#define REDIS_REPL_ONLINE 9 /* RDB file transmitted, sending just updates. */

/* Synchronous read timeout - slave side */
#define REDIS_REPL_SYNCIO_TIMEOUT 5

/* List related stuff */
#define REDIS_HEAD 0
#define REDIS_TAIL 1

/* Sort operations */
#define REDIS_SORT_GET 0
#define REDIS_SORT_ASC 1
#define REDIS_SORT_DESC 2
#define REDIS_SORTKEY_MAX 1024

/* Log levels */
#define REDIS_DEBUG 0
#define REDIS_VERBOSE 1
#define REDIS_NOTICE 2
#define REDIS_WARNING 3
#define REDIS_LOG_RAW (1<<10) /* Modifier to log without timestamp */
#define REDIS_DEFAULT_VERBOSITY REDIS_NOTICE

/* Anti-warning macro... */
#define REDIS_NOTUSED(V) ((void) V)

#define ZSKIPLIST_MAXLEVEL 32 /* Should be enough for 2^32 elements */
#define ZSKIPLIST_P 0.25      /* Skiplist P = 1/4 */

/* Append only defines */
#define AOF_FSYNC_NO 0
#define AOF_FSYNC_ALWAYS 1
#define AOF_FSYNC_EVERYSEC 2
#define REDIS_DEFAULT_AOF_FSYNC AOF_FSYNC_EVERYSEC

/* Zip structure related defaults */
#define REDIS_HASH_MAX_ZIPLIST_ENTRIES 512
#define REDIS_HASH_MAX_ZIPLIST_VALUE 64
#define REDIS_LIST_MAX_ZIPLIST_ENTRIES 512
#define REDIS_LIST_MAX_ZIPLIST_VALUE 64
#define REDIS_SET_MAX_INTSET_ENTRIES 512
#define REDIS_ZSET_MAX_ZIPLIST_ENTRIES 128
#define REDIS_ZSET_MAX_ZIPLIST_VALUE 64

/* Sets operations codes */
#define REDIS_OP_UNION 0
#define REDIS_OP_DIFF 1
#define REDIS_OP_INTER 2

/* Redis maxmemory strategies */
#define REDIS_MAXMEMORY_VOLATILE_LRU 0
#define REDIS_MAXMEMORY_VOLATILE_TTL 1
#define REDIS_MAXMEMORY_VOLATILE_RANDOM 2
#define REDIS_MAXMEMORY_ALLKEYS_LRU 3
#define REDIS_MAXMEMORY_ALLKEYS_RANDOM 4
#define REDIS_MAXMEMORY_NO_EVICTION 5
#define REDIS_DEFAULT_MAXMEMORY_POLICY REDIS_MAXMEMORY_VOLATILE_LRU

/* Scripting */
#define REDIS_LUA_TIME_LIMIT 5000 /* milliseconds */

/* Units */
#define UNIT_SECONDS 0
#define UNIT_MILLISECONDS 1

/* SHUTDOWN flags */
#define REDIS_SHUTDOWN_SAVE 1       /* Force SAVE on SHUTDOWN even if no save
                                       points are configured. */
#define REDIS_SHUTDOWN_NOSAVE 2     /* Don't SAVE on SHUTDOWN. */

/* Command call flags, see call() function */
#define REDIS_CALL_NONE 0
#define REDIS_CALL_SLOWLOG 1
#define REDIS_CALL_STATS 2
#define REDIS_CALL_PROPAGATE 4
#define REDIS_CALL_FULL (REDIS_CALL_SLOWLOG | REDIS_CALL_STATS | REDIS_CALL_PROPAGATE)

/* Command propagation flags, see propagate() function */
#define REDIS_PROPAGATE_NONE 0
#define REDIS_PROPAGATE_AOF 1
#define REDIS_PROPAGATE_REPL 2

/* Keyspace changes notification classes. Every class is associated with a
 * character for configuration purposes. */
#define REDIS_NOTIFY_KEYSPACE (1<<0)    /* K */
#define REDIS_NOTIFY_KEYEVENT (1<<1)    /* E */
#define REDIS_NOTIFY_GENERIC (1<<2)     /* g */
#define REDIS_NOTIFY_STRING (1<<3)      /* $ */
#define REDIS_NOTIFY_LIST (1<<4)        /* l */
#define REDIS_NOTIFY_SET (1<<5)         /* s */
#define REDIS_NOTIFY_HASH (1<<6)        /* h */
#define REDIS_NOTIFY_ZSET (1<<7)        /* z */
#define REDIS_NOTIFY_EXPIRED (1<<8)     /* x */
#define REDIS_NOTIFY_EVICTED (1<<9)     /* e */
#define REDIS_NOTIFY_ALL (REDIS_NOTIFY_GENERIC | REDIS_NOTIFY_STRING | REDIS_NOTIFY_LIST | REDIS_NOTIFY_SET | REDIS_NOTIFY_HASH | REDIS_NOTIFY_ZSET | REDIS_NOTIFY_EXPIRED | REDIS_NOTIFY_EVICTED)      /* A */

/* Using the following macro you can run code inside serverCron() with the
 * specified period, specified in milliseconds.
 * The actual resolution depends on server.hz. */
#define run_with_period(_ms_) if ((_ms_ <= 1000/server.hz) || !(server.cronloops%((_ms_)/(1000/server.hz))))

/* We can print the stacktrace, so our assert is defined this way: */
#define redisAssertWithInfo(_c,_o,_e) ((_e)?(void)0 : (_redisAssertWithInfo(_c,_o,#_e,__FILE__,__LINE__),_exit(1)))
#define redisAssert(_e) ((_e)?(void)0 : (_redisAssert(#_e,__FILE__,__LINE__),_exit(1)))
#define redisPanic(_e) _redisPanic(#_e,__FILE__,__LINE__),_exit(1)

/*-----------------------------------------------------------------------------
 * Data types
 *----------------------------------------------------------------------------*/

typedef long long mstime_t; /* millisecond time type. */

/* A redis object, that is a type able to hold a string / list / set */

/* The actual Redis Object */
#define REDIS_LRU_CLOCK_MAX ((1<<21)-1) /* Max value of obj->lru */
#define REDIS_LRU_CLOCK_RESOLUTION 10 /* LRU clock resolution in seconds */
/*
 * Redis 对象
 */
typedef struct redisObject {

    // 类型
    unsigned type:4;

    // 对齐位，不使用
    unsigned notused:2;     /* Not used */

    // 编码
    unsigned encoding:4;

    // LRU 时间
    unsigned lru:22;        /* lru time (relative to server.lruclock) */

    // 引用计数
    int refcount;

    // 指向实际值的指针
    void *ptr;

} robj;

/* Macro used to initialize a Redis object allocated on the stack.
 * Note that this macro is taken near the structure definition to make sure
 * we'll update it when the structure is changed, to avoid bugs like
 * bug #85 introduced exactly in this way. */
#define initStaticStringObject(_var,_ptr) do { \
    _var.refcount = 1; \
    _var.type = REDIS_STRING; \
    _var.encoding = REDIS_ENCODING_RAW; \
    _var.ptr = _ptr; \
} while(0);

typedef struct redisDb {

    // 数据库键空间，保存着数据库中的所有键值对
    dict *dict;                 /* The keyspace for this DB */

    // 键的过期时间，字典的键为键，字典的值为过期事件 UNIX 时间戳
    dict *expires;              /* Timeout of keys with a timeout set */

    // 正处于阻塞状态的键
    dict *blocking_keys;        /* Keys with clients waiting for data (BLPOP) */

    // 可以解除阻塞的键
    dict *ready_keys;           /* Blocked keys that received a PUSH */

    // 正在被 WATCH 命令监视的键
    dict *watched_keys;         /* WATCHED keys for MULTI/EXEC CAS */

    // 数据库号码
    int id;

    // 数据库的键的平均 TTL ，统计信息
    long long avg_ttl;          /* Average TTL, just for stats */

} redisDb;

/* Client MULTI/EXEC state */

/*
 * 事务命令
 */
typedef struct multiCmd {

    // 参数
    robj **argv;

    // 参数数量
    int argc;

    // 命令指针
    struct redisCommand *cmd;

} multiCmd;

/*
 * 事务状态
 */
typedef struct multiState {

    // 命令队列，FIFO 顺序
    multiCmd *commands;     /* Array of MULTI commands */

    // 已入队命令计数
    int count;              /* Total number of MULTI commands */
    int minreplicas;        /* MINREPLICAS for synchronous replication */
    time_t minreplicas_timeout; /* MINREPLICAS timeout as unixtime. */
} multiState;

typedef struct blockingState {
    dict *keys;             /* The keys we are waiting to terminate a blocking
                             * operation such as BLPOP. Otherwise NULL. */
    time_t timeout;         /* Blocking operation timeout. If UNIX current time
                             * is > timeout then the operation timed out. */
    robj *target;           /* The key that should receive the element,
                             * for BRPOPLPUSH. */
} blockingState;

/* The following structure represents a node in the server.ready_keys list,
 * where we accumulate all the keys that had clients blocked with a blocking
 * operation such as B[LR]POP, but received new data in the context of the
 * last executed command.
 *
 * After the execution of every command or script, we run this list to check
 * if as a result we should serve data to clients blocked, unblocking them.
 * Note that server.ready_keys will not have duplicates as there dictionary
 * also called ready_keys in every structure representing a Redis database,
 * where we make sure to remember if a given key was already added in the
 * server.ready_keys list. */
typedef struct readyList {
    redisDb *db;
    robj *key;
} readyList;

/* With multiplexing we need to take per-client state.
 * Clients are taken in a liked list.
 *
 * 因为 I/O 复用的缘故，需要为每个客户端维持一个状态。
 *
 * 多个客户端状态被服务器用链表连接起来。
 */
typedef struct redisClient {

    // 套接字描述符
    int fd;

    // 当前正在使用的数据库
    redisDb *db;

    // 当前正在使用的数据库的 id （号码）
    int dictid;

    // 客户端的名字
    robj *name;             /* As set by CLIENT SETNAME */

    // 查询缓冲区
    sds querybuf;

    // 查询缓冲区长度峰值
    size_t querybuf_peak;   /* Recent (100ms or more) peak of querybuf size */

    // 参数数量
    int argc;

    // 参数对象数组
    robj **argv;

    // 记录被客户端执行的命令
    struct redisCommand *cmd, *lastcmd;

    // 请求的类型：内联命令还是多条命令
    int reqtype;

    // 剩余未读取的命令内容数量
    int multibulklen;       /* number of multi bulk arguments left to read */

    // 命令内容的长度
    long bulklen;           /* length of bulk argument in multi bulk request */

    // 回复链表
    list *reply;

    // 回复链表中对象的总大小
    unsigned long reply_bytes; /* Tot bytes of objects in reply list */

    // 已发送字节，处理 short write 用
    int sentlen;            /* Amount of bytes already sent in the current
                               buffer or object being sent. */

    // 创建客户端的时间
    time_t ctime;           /* Client creation time */

    // 客户端最后一次和服务器互动的时间
    time_t lastinteraction; /* time of the last interaction, used for timeout */

    // 客户端的输出缓冲区超过软性限制的时间
    time_t obuf_soft_limit_reached_time;

    // 客户端状态标志
    int flags;              /* REDIS_SLAVE | REDIS_MONITOR | REDIS_MULTI ... */

    // 当 server.requirepass 不为 NULL 时
    // 代表认证的状态
    // 0 代表未认证， 1 代表已认证
    int authenticated;      /* when requirepass is non-NULL */

    // 复制状态
    int replstate;          /* replication state if this is a slave */
    // 用于保存主服务器传来的 RDB 文件的文件描述符
    int repldbfd;           /* replication DB file descriptor */
    // 读取主服务器传来的 RDB 文件的偏移量
    long repldboff;         /* replication DB file offset */
    // 主服务器传来的 RDB 文件的大小
    off_t repldbsize;       /* replication DB file size */
    
    sds replpreamble;       /* replication DB preamble. */

    // 主服务器的复制偏移量
    long long reploff;      /* replication offset if this is our master */
    // 从服务器最后一次发送 REPLCONF ACK 时的偏移量
    long long repl_ack_off; /* replication ack offset, if this is a slave */
    // 从服务器最后一次发送 REPLCONF ACK 的时间
    long long repl_ack_time;/* replication ack time, if this is a slave */
    // 主服务器的 master run ID
    // 保存在客户端，用于执行部分重同步
    char replrunid[REDIS_RUN_ID_SIZE+1]; /* master run id if this is a master */
    // 从服务器的监听端口号
    int slave_listening_port; /* As configured with: SLAVECONF listening-port */

    // 事务状态
    multiState mstate;      /* MULTI/EXEC state */

    // 阻塞状态
    blockingState bpop;   /* blocking state */

    // 等待从 SWAP 中载入的键
    // （是否 STORAGE 系统的遗留产物？）
    list *io_keys;          /* Keys this client is waiting to be loaded from the
                             * swap file in order to continue. */

    // 被监视的键
    list *watched_keys;     /* Keys WATCHED for MULTI/EXEC CAS */

    // 这个字典记录了客户端所有订阅的频道
    // 键为频道名字，值为 NULL
    // 也即是，一个频道的集合
    dict *pubsub_channels;  /* channels a client is interested in (SUBSCRIBE) */

    // 链表，包含多个 pubsubPattern 结构
    // 记录了所有订阅频道的客户端的信息
    // 新 pubsubPattern 结构总是被添加到表尾
    list *pubsub_patterns;  /* patterns a client is interested in (SUBSCRIBE) */

    /* Response buffer */
    // 回复偏移量
    int bufpos;
    // 回复缓冲区
    char buf[REDIS_REPLY_CHUNK_BYTES];

} redisClient;

// 服务器的保存条件（BGSAVE 自动执行的条件）
struct saveparam {

    // 多少秒之内
    time_t seconds;

    // 发生多少次修改
    int changes;

};

struct sharedObjectsStruct {
    robj *crlf, *ok, *err, *emptybulk, *czero, *cone, *cnegone, *pong, *space,
    *colon, *nullbulk, *nullmultibulk, *queued,
    *emptymultibulk, *wrongtypeerr, *nokeyerr, *syntaxerr, *sameobjecterr,
    *outofrangeerr, *noscripterr, *loadingerr, *slowscripterr, *bgsaveerr,
    *masterdownerr, *roslaveerr, *execaborterr, *noautherr, *noreplicaserr,
    *oomerr, *plus, *messagebulk, *pmessagebulk, *subscribebulk,
    *unsubscribebulk, *psubscribebulk, *punsubscribebulk, *del, *rpop, *lpop,
    *lpush, *emptyscan,
    *select[REDIS_SHARED_SELECT_CMDS],
    *integers[REDIS_SHARED_INTEGERS],
    *mbulkhdr[REDIS_SHARED_BULKHDR_LEN], /* "*<value>\r\n" */
    *bulkhdr[REDIS_SHARED_BULKHDR_LEN];  /* "$<value>\r\n" */
};

/* ZSETs use a specialized version of Skiplists */
/*
 * 跳跃表节点
 */
typedef struct zskiplistNode {

    // 成员对象
    robj *obj;

    // 分值
    double score;

    // 后退指针
    struct zskiplistNode *backward;

    // 层
    struct zskiplistLevel {

        // 前进指针
        struct zskiplistNode *forward;

        // 跨度
        unsigned int span;

    } level[];

} zskiplistNode;

/*
 * 跳跃表
 */
typedef struct zskiplist {

    // 表头节点和表尾节点
    struct zskiplistNode *header, *tail;

    // 表中节点的数量
    unsigned long length;

    // 表中层数最大的节点的层数
    int level;

} zskiplist;

/*
 * 有序集合
 */
typedef struct zset {

    // 字典，将元素映射到分值
    // 用于支持 O(1) 的按成员取分值操作
    dict *dict;

    // 跳跃表，按分值排序元素
    // 用于支持 T_avg = O(log N) 的按分值定位成员操作
    zskiplist *zsl;

} zset;

// 客户端缓冲区限制
typedef struct clientBufferLimitsConfig {
    // 硬限制
    unsigned long long hard_limit_bytes;
    // 软限制
    unsigned long long soft_limit_bytes;
    // 软限制时限
    time_t soft_limit_seconds;
} clientBufferLimitsConfig;

extern clientBufferLimitsConfig clientBufferLimitsDefaults[REDIS_CLIENT_LIMIT_NUM_CLASSES];

/* The redisOp structure defines a Redis Operation, that is an instance of
 * a command with an argument vector, database ID, propagation target
 * (REDIS_PROPAGATE_*), and command pointer.
 *
 * redisOp 结构定义了一个 Redis 操作，
 * 它包含指向被执行命令的指针、命令的参数、数据库 ID 、传播目标（REDIS_PROPAGATE_*）。
 *
 * Currently only used to additionally propagate more commands to AOF/Replication
 * after the propagation of the executed command. 
 *
 * 目前只用于在传播被执行命令之后，传播附加的其他命令到 AOF 或 Replication 中。
 */
typedef struct redisOp {

    // 参数
    robj **argv;

    // 参数数量、数据库 ID 、传播目标
    int argc, dbid, target;

    // 被执行命令的指针
    struct redisCommand *cmd;

} redisOp;

/* Defines an array of Redis operations. There is an API to add to this
 * structure in a easy way.
 *
 * redisOpArrayInit();
 * redisOpArrayAppend();
 * redisOpArrayFree();
 */
typedef struct redisOpArray {
    redisOp *ops;
    int numops;
} redisOpArray;

/*-----------------------------------------------------------------------------
 * Global server state
 *----------------------------------------------------------------------------*/

struct clusterState;

struct redisServer {

    /* General */

    // 配置文件的绝对路径
    char *configfile;           /* Absolute config file path, or NULL */

    // serverCron() 每秒调用的次数
    int hz;                     /* serverCron() calls frequency in hertz */

    // 数据库
    redisDb *db;

    // 命令表（收到 rename 配置选项的作用）
    dict *commands;             /* Command table */
    // 命令表（无 rename 配置选项的作用）
    dict *orig_commands;        /* Command table before command renaming. */

    // 事件状态
    aeEventLoop *el;

    // 最近一次使用时钟
    unsigned lruclock:22;       /* Clock incrementing every minute, for LRU */
    unsigned lruclock_padding:10;

    // 关闭服务器的标识
    int shutdown_asap;          /* SHUTDOWN needed ASAP */

    // 在执行 serverCron() 时进行渐进式 rehash
    int activerehashing;        /* Incremental rehash in serverCron() */

    // 是否设置了密码
    char *requirepass;          /* Pass for AUTH command, or NULL */

    // PID 文件
    char *pidfile;              /* PID file path */

    // 架构类型
    int arch_bits;              /* 32 or 64 depending on sizeof(long) */

    // serverCron() 函数的运行次数计数器
    int cronloops;              /* Number of times the cron function run */

    // 本服务器的 RUN ID
    char runid[REDIS_RUN_ID_SIZE+1];  /* ID always different at every exec. */

    // 服务器是否运行在 SENTINEL 模式
    int sentinel_mode;          /* True if this instance is a Sentinel. */


    /* Networking */

    // TCP 监听端口
    int port;                   /* TCP listening port */

    // 地址
    char *bindaddr[REDIS_BINDADDR_MAX]; /* Addresses we should bind to */
    // 地址数量
    int bindaddr_count;         /* Number of addresses in server.bindaddr[] */

    // UNIX 套接字
    char *unixsocket;           /* UNIX socket path */
    mode_t unixsocketperm;      /* UNIX socket permission */

    // 描述符
    int ipfd[REDIS_BINDADDR_MAX]; /* TCP socket file descriptors */
    // 描述符数量
    int ipfd_count;             /* Used slots in ipfd[] */

    // UNIX 套接字文件描述符
    int sofd;                   /* Unix socket file descriptor */

    int cfd[REDIS_BINDADDR_MAX];/* Cluster bus listening socket */
    int cfd_count;              /* Used slots in cfd[] */

    // 一个链表，保存了所有客户端状态结构
    list *clients;              /* List of active clients */
    // 链表，保存了所有待关闭的客户端
    list *clients_to_close;     /* Clients to close asynchronously */

    // 链表，保存了所有从服务器，以及所有监视器
    list *slaves, *monitors;    /* List of slaves and MONITORs */

    // 服务器的当前客户端，仅用于崩溃报告
    redisClient *current_client; /* Current client, only used on crash report */

    // 网络错误
    char neterr[ANET_ERR_LEN];   /* Error buffer for anet.c */

    // MIGRATE 缓存
    dict *migrate_cached_sockets;/* MIGRATE cached sockets */


    /* RDB / AOF loading information */

    // 这个值为真时，表示服务器正在进行载入
    int loading;                /* We are loading data from disk if true */

    // 正在载入的数据的大小
    off_t loading_total_bytes;

    // 已载入数据的大小
    off_t loading_loaded_bytes;

    // 开始进行载入的时间
    time_t loading_start_time;
    off_t loading_process_events_interval_bytes;

    /* Fast pointers to often looked up command */
    // 常用命令的快捷连接
    struct redisCommand *delCommand, *multiCommand, *lpushCommand, *lpopCommand,
                        *rpopCommand;


    /* Fields used only for stats */

    // 服务器启动时间
    time_t stat_starttime;          /* Server start time */

    // 已处理命令的数量
    long long stat_numcommands;     /* Number of processed commands */

    // 服务器接到的连接请求数量
    long long stat_numconnections;  /* Number of connections received */

    // 已过期的键数量
    long long stat_expiredkeys;     /* Number of expired keys */

    // 因为回收内存而被释放的过期键的数量
    long long stat_evictedkeys;     /* Number of evicted keys (maxmemory) */

    // 成功查找键的次数
    long long stat_keyspace_hits;   /* Number of successful lookups of keys */

    // 查找键失败的次数
    long long stat_keyspace_misses; /* Number of failed lookups of keys */

    // 已使用内存峰值
    size_t stat_peak_memory;        /* Max used memory record */

    // 最后一次执行 fork() 时消耗的时间
    long long stat_fork_time;       /* Time needed to perform latest fork() */

    // 服务器因为客户端数量过多而拒绝客户端连接的次数
    long long stat_rejected_conn;   /* Clients rejected because of maxclients */

    // 执行 full sync 的次数
    long long stat_sync_full;       /* Number of full resyncs with slaves. */

    // PSYNC 成功执行的次数
    long long stat_sync_partial_ok; /* Number of accepted PSYNC requests. */

    // PSYNC 执行失败的次数
    long long stat_sync_partial_err;/* Number of unaccepted PSYNC requests. */

    // 保存了所有慢查询日志的链表
    list *slowlog;                  /* SLOWLOG list of commands */

    // 下一条慢查询日志的 ID
    long long slowlog_entry_id;     /* SLOWLOG current entry ID */

    // 服务器配置 slowlog-log-slower-than 选项的值
    long long slowlog_log_slower_than; /* SLOWLOG time limit (to get logged) */

    // 服务器配置 slowlog-max-len 选项的值
    unsigned long slowlog_max_len;     /* SLOWLOG max number of items logged */

    /* The following two are used to track instantaneous "load" in terms
     * of operations per second. */
    long long ops_sec_last_sample_time; /* Timestamp of last sample (in ms) */
    long long ops_sec_last_sample_ops;  /* numcommands in last sample */
    long long ops_sec_samples[REDIS_OPS_SEC_SAMPLES];
    int ops_sec_idx;


    /* Configuration */

    // 日志可见性
    int verbosity;                  /* Loglevel in redis.conf */

    // 客户端最大空转时间
    int maxidletime;                /* Client timeout in seconds */

    // 是否开启 SO_KEEPALIVE 选项
    int tcpkeepalive;               /* Set SO_KEEPALIVE if non-zero. */
    int active_expire_enabled;      /* Can be disabled for testing purposes. */
    size_t client_max_querybuf_len; /* Limit for client query buffer length */
    int dbnum;                      /* Total number of configured DBs */
    int daemonize;                  /* True if running as a daemon */
    // 客户端输出缓冲区大小限制
    // 数组的元素有 REDIS_CLIENT_LIMIT_NUM_CLASSES 个
    // 每个代表一类客户端：普通、从服务器、pubsub，诸如此类
    clientBufferLimitsConfig client_obuf_limits[REDIS_CLIENT_LIMIT_NUM_CLASSES];


    /* AOF persistence */

    // AOF 状态（开启/关闭/可写）
    int aof_state;                  /* REDIS_AOF_(ON|OFF|WAIT_REWRITE) */

    // 所使用的 fsync 策略（每个写入/每秒/从不）
    int aof_fsync;                  /* Kind of fsync() policy */
    char *aof_filename;             /* Name of the AOF file */
    int aof_no_fsync_on_rewrite;    /* Don't fsync if a rewrite is in prog. */
    int aof_rewrite_perc;           /* Rewrite AOF if % growth is > M and... */
    off_t aof_rewrite_min_size;     /* the AOF file is at least N bytes. */

    // 最后一次执行 BGREWRITEAOF 时， AOF 文件的大小
    off_t aof_rewrite_base_size;    /* AOF size on latest startup or rewrite. */

    // AOF 文件的当前字节大小
    off_t aof_current_size;         /* AOF current size. */
    int aof_rewrite_scheduled;      /* Rewrite once BGSAVE terminates. */

    // 负责进行 AOF 重写的子进程 ID
    pid_t aof_child_pid;            /* PID if rewriting process */

    // AOF 重写缓存链表，链接着多个缓存块
    list *aof_rewrite_buf_blocks;   /* Hold changes during an AOF rewrite. */

    // AOF 缓冲区
    sds aof_buf;      /* AOF buffer, written before entering the event loop */

    // AOF 文件的描述符
    int aof_fd;       /* File descriptor of currently selected AOF file */

    // AOF 的当前目标数据库
    int aof_selected_db; /* Currently selected DB in AOF */

    // 推迟 write 操作的时间
    time_t aof_flush_postponed_start; /* UNIX time of postponed AOF flush */

    // 最后一直执行 fsync 的时间
    time_t aof_last_fsync;            /* UNIX time of last fsync() */
    time_t aof_rewrite_time_last;   /* Time used by last AOF rewrite run. */

    // AOF 重写的开始时间
    time_t aof_rewrite_time_start;  /* Current AOF rewrite start time. */

    // 最后一次执行 BGREWRITEAOF 的结果
    int aof_lastbgrewrite_status;   /* REDIS_OK or REDIS_ERR */

    // 记录 AOF 的 write 操作被推迟了多少次
    unsigned long aof_delayed_fsync;  /* delayed AOF fsync() counter */

    // 指示是否需要每写入一定量的数据，就主动执行一次 fsync()
    int aof_rewrite_incremental_fsync;/* fsync incrementally while rewriting? */
    /* RDB persistence */

    // 自从上次 SAVE 执行以来，数据库被修改的次数
    long long dirty;                /* Changes to DB from the last save */

    // BGSAVE 执行前的数据库被修改次数
    long long dirty_before_bgsave;  /* Used to restore dirty on failed BGSAVE */

    // 负责执行 BGSAVE 的子进程的 ID
    // 没在执行 BGSAVE 时，设为 -1
    pid_t rdb_child_pid;            /* PID of RDB saving child */
    struct saveparam *saveparams;   /* Save points array for RDB */
    int saveparamslen;              /* Number of saving points */
    char *rdb_filename;             /* Name of RDB file */
    int rdb_compression;            /* Use compression in RDB? */
    int rdb_checksum;               /* Use RDB checksum? */

    // 最后一次完成 SAVE 的时间
    time_t lastsave;                /* Unix time of last successful save */

    // 最后一次尝试执行 BGSAVE 的时间
    time_t lastbgsave_try;          /* Unix time of last attempted bgsave */

    // 最近一次 BGSAVE 执行耗费的时间
    time_t rdb_save_time_last;      /* Time used by last RDB save run. */

    // 数据库最近一次开始执行 BGSAVE 的时间
    time_t rdb_save_time_start;     /* Current RDB save start time. */

    // 最后一次执行 SAVE 的状态
    int lastbgsave_status;          /* REDIS_OK or REDIS_ERR */
    int stop_writes_on_bgsave_err;  /* Don't allow writes if can't BGSAVE */
    /* Propagation of commands in AOF / replication */
    redisOpArray also_propagate;    /* Additional command to propagate. */
    /* Logging */
    char *logfile;                  /* Path of log file */
    int syslog_enabled;             /* Is syslog enabled? */
    char *syslog_ident;             /* Syslog ident */
    int syslog_facility;            /* Syslog facility */
    /* Replication (master) */
    int slaveseldb;                 /* Last SELECTed DB in replication output */
    // 全局复制偏移量（一个累计值）
    long long master_repl_offset;   /* Global replication offset */
    // 主服务器发送 PING 的频率
    int repl_ping_slave_period;     /* Master pings the slave every N seconds */

    // backlog 本身
    char *repl_backlog;             /* Replication backlog for partial syncs */
    // backlog 的长度
    long long repl_backlog_size;    /* Backlog circular buffer size */
    // backlog 中数据的长度
    long long repl_backlog_histlen; /* Backlog actual data length */
    // backlog 的当前索引
    long long repl_backlog_idx;     /* Backlog circular buffer current offset */
    // backlog 中可以被还原的第一个字节的偏移量
    long long repl_backlog_off;     /* Replication offset of first byte in the
                                       backlog buffer. */
    // backlog 的过期时间
    time_t repl_backlog_time_limit; /* Time without slaves after the backlog
                                       gets released. */

    // 距离上一次有从服务器的时间
    time_t repl_no_slaves_since;    /* We have no slaves since that time.
                                       Only valid if server.slaves len is 0. */

    // 是否开启最小数量从服务器写入功能
    int repl_min_slaves_to_write;   /* Min number of slaves to write. */
    // 定义最小数量从服务器的最大延迟值
    int repl_min_slaves_max_lag;    /* Max lag of <count> slaves to write. */
    // 延迟良好的从服务器的数量
    int repl_good_slaves_count;     /* Number of slaves with lag <= max_lag. */

    /* Replication (slave) */
    // 主服务器的验证密码
    char *masterauth;               /* AUTH with this password with master */
    // 主服务器的地址
    char *masterhost;               /* Hostname of master */
    // 主服务器的端口
    int masterport;                 /* Port of master */
    // 超时时间
    int repl_timeout;               /* Timeout after N seconds of master idle */
    // 主服务器所对应的客户端
    redisClient *master;     /* Client that is master for this slave */
    // 被缓存的主服务器，PSYNC 时使用
    redisClient *cached_master; /* Cached master to be reused for PSYNC. */
    int repl_syncio_timeout; /* Timeout for synchronous I/O calls */
    // 复制的状态（服务器是从服务器时使用）
    int repl_state;          /* Replication status if the instance is a slave */
    // RDB 文件的大小
    off_t repl_transfer_size; /* Size of RDB to read from master during sync. */
    // 已读 RDB 文件内容的字节数
    off_t repl_transfer_read; /* Amount of RDB read from master during sync. */
    // 最近一次执行 fsync 时的偏移量
    // 用于 sync_file_range 函数
    off_t repl_transfer_last_fsync_off; /* Offset when we fsync-ed last time. */
    // 主服务器的套接字
    int repl_transfer_s;     /* Slave -> Master SYNC socket */
    // 保存 RDB 文件的临时文件的描述符
    int repl_transfer_fd;    /* Slave -> Master SYNC temp file descriptor */
    // 保存 RDB 文件的临时文件名字
    char *repl_transfer_tmpfile; /* Slave-> master SYNC temp file name */
    // 最近一次读入 RDB 内容的时间
    time_t repl_transfer_lastio; /* Unix time of the latest read, for timeout */
    int repl_serve_stale_data; /* Serve stale data when link is down? */
    // 是否只读从服务器？
    int repl_slave_ro;          /* Slave is read only? */
    // 连接断开的时长
    time_t repl_down_since; /* Unix time at which link with master went down */
    // 是否要在 SYNC 之后关闭 NODELAY ？
    int repl_disable_tcp_nodelay;   /* Disable TCP_NODELAY after SYNC? */
    // 从服务器优先级
    int slave_priority;             /* Reported in INFO and used by Sentinel. */
    // 本服务器（从服务器）当前主服务器的 RUN ID
    char repl_master_runid[REDIS_RUN_ID_SIZE+1];  /* Master run id for PSYNC. */
    // 初始化偏移量
    long long repl_master_initial_offset;         /* Master PSYNC offset. */
    /* Replication script cache. */
    // 复制脚本缓存
    // 字典
    dict *repl_scriptcache_dict;        /* SHA1 all slaves are aware of. */
    // FIFO 队列
    list *repl_scriptcache_fifo;        /* First in, first out LRU eviction. */
    // 缓存的大小
    int repl_scriptcache_size;          /* Max number of elements. */
    /* Limits */
    unsigned int maxclients;        /* Max number of simultaneous clients */
    unsigned long long maxmemory;   /* Max number of memory bytes to use */
    int maxmemory_policy;           /* Policy for key eviction */
    int maxmemory_samples;          /* Pricision of random sampling */
    /* Blocked clients */
    unsigned int bpop_blocked_clients; /* Number of clients blocked by lists */
    list *unblocked_clients; /* list of clients to unblock before next loop */
    list *ready_keys;        /* List of readyList structures for BLPOP & co */
    /* Sort parameters - qsort_r() is only available under BSD so we
     * have to take this state global, in order to pass it to sortCompare() */
    int sort_desc;
    int sort_alpha;
    int sort_bypattern;
    int sort_store;
    /* Zip structure config, see redis.conf for more information  */
    size_t hash_max_ziplist_entries;
    size_t hash_max_ziplist_value;
    size_t list_max_ziplist_entries;
    size_t list_max_ziplist_value;
    size_t set_max_intset_entries;
    size_t zset_max_ziplist_entries;
    size_t zset_max_ziplist_value;

    time_t unixtime;        /* Unix time sampled every cron cycle. */
    long long mstime;       /* Like 'unixtime' but with milliseconds resolution. */

    /* Pubsub */
    // 字典，键为频道，值为链表
    // 链表中保存了所有订阅某个频道的客户端
    // 新客户端总是被添加到链表的表尾
    dict *pubsub_channels;  /* Map channels to list of subscribed clients */

    // 这个链表记录了客户端订阅的所有模式的名字
    list *pubsub_patterns;  /* A list of pubsub_patterns */

    int notify_keyspace_events; /* Events to propagate via Pub/Sub. This is an
                                   xor of REDIS_NOTIFY... flags. */


    /* Cluster */

    int cluster_enabled;      /* Is cluster enabled? */
    mstime_t cluster_node_timeout; /* Cluster node timeout. */
    char *cluster_configfile; /* Cluster auto-generated config file name. */
<<<<<<< HEAD
    clusterState *cluster;  /* State of the cluster */


=======
    struct clusterState *cluster;  /* State of the cluster */
>>>>>>> 3c7a0677
    /* Scripting */

    // Lua 环境
    lua_State *lua; /* The Lua interpreter. We use just one for all clients */
    
    // 复制执行 Lua 脚本中的 Redis 命令的伪客户端
    redisClient *lua_client;   /* The "fake client" to query Redis from Lua */

    // 当前正在执行 EVAL 命令的客户端，如果没有就是 NULL
    redisClient *lua_caller;   /* The client running EVAL right now, or NULL */

    // 一个字典，值为 Lua 脚本，键为脚本的 SHA1 校验和
    dict *lua_scripts;         /* A dictionary of SHA1 -> Lua scripts */

    // Lua 脚本的执行时限
    long long lua_time_limit;  /* Script timeout in seconds */

    // 脚本开始执行的时间
    long long lua_time_start;  /* Start time of script */

    // 脚本是否执行过写命令
    int lua_write_dirty;  /* True if a write command was called during the
                             execution of the current script. */

    // 脚本是否执行过带有随机性质的命令
    int lua_random_dirty; /* True if a random command was called during the
                             execution of the current script. */

    // 脚本是否超时
    int lua_timedout;     /* True if we reached the time limit for script
                             execution. */

    // 是否要杀死脚本
    int lua_kill;         /* Kill the script if true. */


    /* Assert & bug reporting */

    char *assert_failed;
    char *assert_file;
    int assert_line;
    int bug_report_start; /* True if bug report header was already logged. */
    int watchdog_period;  /* Software watchdog period in ms. 0 = off */
};

/*
 * 记录订阅模式的结构
 */
typedef struct pubsubPattern {

    // 订阅模式的客户端
    redisClient *client;

    // 被订阅的模式
    robj *pattern;

} pubsubPattern;

typedef void redisCommandProc(redisClient *c);
typedef int *redisGetKeysProc(struct redisCommand *cmd, robj **argv, int argc, int *numkeys, int flags);

/*
 * Redis 命令
 */
struct redisCommand {

    // 命令名字
    char *name;

    // 实现函数
    redisCommandProc *proc;

    // 参数个数
    int arity;

    // 字符串表示的 FLAG
    char *sflags; /* Flags as string representation, one char per flag. */

    // 实际 FLAG
    int flags;    /* The actual flags, obtained from the 'sflags' field. */

    /* Use a function to determine keys arguments in a command line.
     * Used for Redis Cluster redirect. */
    // 从命令中判断命令的键参数。在 Redis 集群转向时使用。
    redisGetKeysProc *getkeys_proc;

    /* What keys should be loaded in background when calling this command? */
    // 指定哪些参数是 key
    int firstkey; /* The first argument that's a key (0 = no keys) */
    int lastkey;  /* The last argument that's a key */
    int keystep;  /* The step between first and last key */

    // 统计信息
    // microseconds 记录了命令执行耗费的总毫微秒数
    // calls 是命令被执行的总次数
    long long microseconds, calls;
};

struct redisFunctionSym {
    char *name;
    unsigned long pointer;
};

// 用于保存被排序值及其权重的结构
typedef struct _redisSortObject {

    // 被排序键的值
    robj *obj;

    // 权重
    union {

        // 排序数字值时使用
        double score;

        // 排序字符串时使用
        robj *cmpobj;

    } u;

} redisSortObject;

// 排序操作
typedef struct _redisSortOperation {

    // 操作的类型，可以是 GET 、 DEL 、INCR 或者 DECR
    // 目前只实现了 GET
    int type;

    // 用户给定的模式
    robj *pattern;

} redisSortOperation;

/* Structure to hold list iteration abstraction.
 *
 * 列表迭代器对象
 */
typedef struct {

    // 列表对象
    robj *subject;

    // 对象所使用的编码
    unsigned char encoding;

    // 迭代的方向
    unsigned char direction; /* Iteration direction */

    // ziplist 索引，迭代 ziplist 编码的列表时使用
    unsigned char *zi;

    // 链表节点的指针，迭代双端链表编码的列表时使用
    listNode *ln;

} listTypeIterator;

/* Structure for an entry while iterating over a list.
 *
 * 迭代列表时使用的记录结构，
 * 用于保存迭代器，以及迭代器返回的列表节点。
 */
typedef struct {

    // 列表迭代器
    listTypeIterator *li;

    // ziplist 节点索引
    unsigned char *zi;  /* Entry in ziplist */

    // 双端链表节点指针
    listNode *ln;       /* Entry in linked list */

} listTypeEntry;

/* Structure to hold set iteration abstraction. */
/*
 * 多态集合迭代器
 */
typedef struct {

    // 被迭代的对象
    robj *subject;

    // 对象的编码
    int encoding;

    // 索引值，编码为 intset 时使用
    int ii; /* intset iterator */

    // 字典迭代器，编码为 HT 时使用
    dictIterator *di;

} setTypeIterator;

/* Structure to hold hash iteration abstraction. Note that iteration over
 * hashes involves both fields and values. Because it is possible that
 * not both are required, store pointers in the iterator to avoid
 * unnecessary memory allocation for fields/values. */
/*
 * 哈希对象的迭代器
 */
typedef struct {

    // 被迭代的哈希对象
    robj *subject;

    // 哈希对象的编码
    int encoding;

    // 域指针和值指针
    // 在迭代 ZIPLIST 编码的哈希对象时使用
    unsigned char *fptr, *vptr;

    // 字典迭代器和指向当前迭代字典节点的指针
    // 在迭代 HT 编码的哈希对象时使用
    dictIterator *di;
    dictEntry *de;
} hashTypeIterator;

#define REDIS_HASH_KEY 1
#define REDIS_HASH_VALUE 2

/*-----------------------------------------------------------------------------
 * Extern declarations
 *----------------------------------------------------------------------------*/

extern struct redisServer server;
extern struct sharedObjectsStruct shared;
extern dictType setDictType;
extern dictType zsetDictType;
extern dictType clusterNodesDictType;
extern dictType dbDictType;
extern dictType shaScriptObjectDictType;
extern double R_Zero, R_PosInf, R_NegInf, R_Nan;
extern dictType hashDictType;
extern dictType replScriptCacheDictType;

/*-----------------------------------------------------------------------------
 * Functions prototypes
 *----------------------------------------------------------------------------*/

/* Utils */
long long ustime(void);
long long mstime(void);
void getRandomHexChars(char *p, unsigned int len);
uint64_t crc64(uint64_t crc, const unsigned char *s, uint64_t l);
void exitFromChild(int retcode);
size_t redisPopcount(void *s, long count);
void redisSetProcTitle(char *title);

/* networking.c -- Networking and Client related operations */
redisClient *createClient(int fd);
void closeTimedoutClients(void);
void freeClient(redisClient *c);
void freeClientAsync(redisClient *c);
void resetClient(redisClient *c);
void sendReplyToClient(aeEventLoop *el, int fd, void *privdata, int mask);
void addReply(redisClient *c, robj *obj);
void *addDeferredMultiBulkLength(redisClient *c);
void setDeferredMultiBulkLength(redisClient *c, void *node, long length);
void addReplySds(redisClient *c, sds s);
void processInputBuffer(redisClient *c);
void acceptTcpHandler(aeEventLoop *el, int fd, void *privdata, int mask);
void acceptUnixHandler(aeEventLoop *el, int fd, void *privdata, int mask);
void readQueryFromClient(aeEventLoop *el, int fd, void *privdata, int mask);
void addReplyBulk(redisClient *c, robj *obj);
void addReplyBulkCString(redisClient *c, char *s);
void addReplyBulkCBuffer(redisClient *c, void *p, size_t len);
void addReplyBulkLongLong(redisClient *c, long long ll);
void acceptHandler(aeEventLoop *el, int fd, void *privdata, int mask);
void addReply(redisClient *c, robj *obj);
void addReplySds(redisClient *c, sds s);
void addReplyError(redisClient *c, char *err);
void addReplyStatus(redisClient *c, char *status);
void addReplyDouble(redisClient *c, double d);
void addReplyLongLong(redisClient *c, long long ll);
void addReplyMultiBulkLen(redisClient *c, long length);
void copyClientOutputBuffer(redisClient *dst, redisClient *src);
void *dupClientReplyValue(void *o);
void getClientsMaxBuffers(unsigned long *longest_output_list,
                          unsigned long *biggest_input_buffer);
void formatPeerId(char *peerid, size_t peerid_len, char *ip, int port);
int getClientPeerId(redisClient *client, char *peerid, size_t peerid_len);
sds getClientInfoString(redisClient *client);
sds getAllClientsInfoString(void);
void rewriteClientCommandVector(redisClient *c, int argc, ...);
void rewriteClientCommandArgument(redisClient *c, int i, robj *newval);
unsigned long getClientOutputBufferMemoryUsage(redisClient *c);
void freeClientsInAsyncFreeQueue(void);
void asyncCloseClientOnOutputBufferLimitReached(redisClient *c);
int getClientLimitClassByName(char *name);
char *getClientLimitClassName(int class);
void flushSlavesOutputBuffers(void);
void disconnectSlaves(void);
int listenToPort(int port, int *fds, int *count);

#ifdef __GNUC__
void addReplyErrorFormat(redisClient *c, const char *fmt, ...)
    __attribute__((format(printf, 2, 3)));
void addReplyStatusFormat(redisClient *c, const char *fmt, ...)
    __attribute__((format(printf, 2, 3)));
#else
void addReplyErrorFormat(redisClient *c, const char *fmt, ...);
void addReplyStatusFormat(redisClient *c, const char *fmt, ...);
#endif

/* List data type */
void listTypeTryConversion(robj *subject, robj *value);
void listTypePush(robj *subject, robj *value, int where);
robj *listTypePop(robj *subject, int where);
unsigned long listTypeLength(robj *subject);
listTypeIterator *listTypeInitIterator(robj *subject, long index, unsigned char direction);
void listTypeReleaseIterator(listTypeIterator *li);
int listTypeNext(listTypeIterator *li, listTypeEntry *entry);
robj *listTypeGet(listTypeEntry *entry);
void listTypeInsert(listTypeEntry *entry, robj *value, int where);
int listTypeEqual(listTypeEntry *entry, robj *o);
void listTypeDelete(listTypeEntry *entry);
void listTypeConvert(robj *subject, int enc);
void unblockClientWaitingData(redisClient *c);
void handleClientsBlockedOnLists(void);
void popGenericCommand(redisClient *c, int where);

/* MULTI/EXEC/WATCH... */
void unwatchAllKeys(redisClient *c);
void initClientMultiState(redisClient *c);
void freeClientMultiState(redisClient *c);
void queueMultiCommand(redisClient *c);
void touchWatchedKey(redisDb *db, robj *key);
void touchWatchedKeysOnFlush(int dbid);
void discardTransaction(redisClient *c);
void flagTransaction(redisClient *c);

/* Redis object implementation */
void decrRefCount(robj *o);
void decrRefCountVoid(void *o);
void incrRefCount(robj *o);
robj *resetRefCount(robj *obj);
void freeStringObject(robj *o);
void freeListObject(robj *o);
void freeSetObject(robj *o);
void freeZsetObject(robj *o);
void freeHashObject(robj *o);
robj *createObject(int type, void *ptr);
robj *createStringObject(char *ptr, size_t len);
robj *createRawStringObject(char *ptr, size_t len);
robj *createEmbeddedStringObject(char *ptr, size_t len);
robj *dupStringObject(robj *o);
int isObjectRepresentableAsLongLong(robj *o, long long *llongval);
robj *tryObjectEncoding(robj *o);
robj *getDecodedObject(robj *o);
size_t stringObjectLen(robj *o);
robj *createStringObjectFromLongLong(long long value);
robj *createStringObjectFromLongDouble(long double value);
robj *createListObject(void);
robj *createZiplistObject(void);
robj *createSetObject(void);
robj *createIntsetObject(void);
robj *createHashObject(void);
robj *createZsetObject(void);
robj *createZsetZiplistObject(void);
int getLongFromObjectOrReply(redisClient *c, robj *o, long *target, const char *msg);
int checkType(redisClient *c, robj *o, int type);
int getLongLongFromObjectOrReply(redisClient *c, robj *o, long long *target, const char *msg);
int getDoubleFromObjectOrReply(redisClient *c, robj *o, double *target, const char *msg);
int getLongLongFromObject(robj *o, long long *target);
int getLongDoubleFromObject(robj *o, long double *target);
int getLongDoubleFromObjectOrReply(redisClient *c, robj *o, long double *target, const char *msg);
char *strEncoding(int encoding);
int compareStringObjects(robj *a, robj *b);
int collateStringObjects(robj *a, robj *b);
int equalStringObjects(robj *a, robj *b);
unsigned long estimateObjectIdleTime(robj *o);
#define sdsEncodedObject(objptr) (objptr->encoding == REDIS_ENCODING_RAW || objptr->encoding == REDIS_ENCODING_EMBSTR)

/* Synchronous I/O with timeout */
ssize_t syncWrite(int fd, char *ptr, ssize_t size, long long timeout);
ssize_t syncRead(int fd, char *ptr, ssize_t size, long long timeout);
ssize_t syncReadLine(int fd, char *ptr, ssize_t size, long long timeout);

/* Replication */
void replicationFeedSlaves(list *slaves, int dictid, robj **argv, int argc);
void replicationFeedMonitors(redisClient *c, list *monitors, int dictid, robj **argv, int argc);
void updateSlavesWaitingBgsave(int bgsaveerr);
void replicationCron(void);
void replicationHandleMasterDisconnection(void);
void replicationCacheMaster(redisClient *c);
void resizeReplicationBacklog(long long newsize);
void replicationSetMaster(char *ip, int port);
void replicationUnsetMaster(void);
void refreshGoodSlavesCount(void);
void replicationScriptCacheInit(void);
void replicationScriptCacheFlush(void);
void replicationScriptCacheAdd(sds sha1);
int replicationScriptCacheExists(sds sha1);

/* Generic persistence functions */
void startLoading(FILE *fp);
void loadingProgress(off_t pos);
void stopLoading(void);

/* RDB persistence */
#include "rdb.h"

/* AOF persistence */
void flushAppendOnlyFile(int force);
void feedAppendOnlyFile(struct redisCommand *cmd, int dictid, robj **argv, int argc);
void aofRemoveTempFile(pid_t childpid);
int rewriteAppendOnlyFileBackground(void);
int loadAppendOnlyFile(char *filename);
void stopAppendOnly(void);
int startAppendOnly(void);
void backgroundRewriteDoneHandler(int exitcode, int bysignal);
void aofRewriteBufferReset(void);
unsigned long aofRewriteBufferSize(void);

/* Sorted sets data type */

/* Struct to hold a inclusive/exclusive range spec.
 *
 * 表示开区间/闭区间范围的结构
 */
typedef struct {

    // 最小值和最大值
    double min, max;

    // 指示最小值和最大值是否*不*包含在范围之内
    // 值为 1 表示不包含，值为 0 表示包含
    int minex, maxex; /* are min or max exclusive? */
} zrangespec;

zskiplist *zslCreate(void);
void zslFree(zskiplist *zsl);
zskiplistNode *zslInsert(zskiplist *zsl, double score, robj *obj);
unsigned char *zzlInsert(unsigned char *zl, robj *ele, double score);
int zslDelete(zskiplist *zsl, double score, robj *obj);
zskiplistNode *zslFirstInRange(zskiplist *zsl, zrangespec range);
zskiplistNode *zslLastInRange(zskiplist *zsl, zrangespec range);
double zzlGetScore(unsigned char *sptr);
void zzlNext(unsigned char *zl, unsigned char **eptr, unsigned char **sptr);
void zzlPrev(unsigned char *zl, unsigned char **eptr, unsigned char **sptr);
unsigned int zsetLength(robj *zobj);
void zsetConvert(robj *zobj, int encoding);
unsigned long zslGetRank(zskiplist *zsl, double score, robj *o);

/* Core functions */
int freeMemoryIfNeeded(void);
int processCommand(redisClient *c);
void setupSignalHandlers(void);
struct redisCommand *lookupCommand(sds name);
struct redisCommand *lookupCommandByCString(char *s);
struct redisCommand *lookupCommandOrOriginal(sds name);
void call(redisClient *c, int flags);
void propagate(struct redisCommand *cmd, int dbid, robj **argv, int argc, int flags);
void alsoPropagate(struct redisCommand *cmd, int dbid, robj **argv, int argc, int target);
void forceCommandPropagation(redisClient *c, int flags);
int prepareForShutdown();
#ifdef __GNUC__
void redisLog(int level, const char *fmt, ...)
    __attribute__((format(printf, 2, 3)));
#else
void redisLog(int level, const char *fmt, ...);
#endif
void redisLogRaw(int level, const char *msg);
void redisLogFromHandler(int level, const char *msg);
void usage();
void updateDictResizePolicy(void);
int htNeedsResize(dict *dict);
void oom(const char *msg);
void populateCommandTable(void);
void resetCommandTableStats(void);
void adjustOpenFilesLimit(void);
void closeListeningSockets(int unlink_unix_socket);

/* Set data type */
robj *setTypeCreate(robj *value);
int setTypeAdd(robj *subject, robj *value);
int setTypeRemove(robj *subject, robj *value);
int setTypeIsMember(robj *subject, robj *value);
setTypeIterator *setTypeInitIterator(robj *subject);
void setTypeReleaseIterator(setTypeIterator *si);
int setTypeNext(setTypeIterator *si, robj **objele, int64_t *llele);
robj *setTypeNextObject(setTypeIterator *si);
int setTypeRandomElement(robj *setobj, robj **objele, int64_t *llele);
unsigned long setTypeSize(robj *subject);
void setTypeConvert(robj *subject, int enc);

/* Hash data type */
void hashTypeConvert(robj *o, int enc);
void hashTypeTryConversion(robj *subject, robj **argv, int start, int end);
void hashTypeTryObjectEncoding(robj *subject, robj **o1, robj **o2);
robj *hashTypeGetObject(robj *o, robj *key);
int hashTypeExists(robj *o, robj *key);
int hashTypeSet(robj *o, robj *key, robj *value);
int hashTypeDelete(robj *o, robj *key);
unsigned long hashTypeLength(robj *o);
hashTypeIterator *hashTypeInitIterator(robj *subject);
void hashTypeReleaseIterator(hashTypeIterator *hi);
int hashTypeNext(hashTypeIterator *hi);
void hashTypeCurrentFromZiplist(hashTypeIterator *hi, int what,
                                unsigned char **vstr,
                                unsigned int *vlen,
                                long long *vll);
void hashTypeCurrentFromHashTable(hashTypeIterator *hi, int what, robj **dst);
robj *hashTypeCurrentObject(hashTypeIterator *hi, int what);
robj *hashTypeLookupWriteOrCreate(redisClient *c, robj *key);

/* Pub / Sub */
int pubsubUnsubscribeAllChannels(redisClient *c, int notify);
int pubsubUnsubscribeAllPatterns(redisClient *c, int notify);
void freePubsubPattern(void *p);
int listMatchPubsubPattern(void *a, void *b);
int pubsubPublishMessage(robj *channel, robj *message);

/* Keyspace events notification */
void notifyKeyspaceEvent(int type, char *event, robj *key, int dbid);
int keyspaceEventsStringToFlags(char *classes);
sds keyspaceEventsFlagsToString(int flags);

/* Configuration */
void loadServerConfig(char *filename, char *options);
void appendServerSaveParams(time_t seconds, int changes);
void resetServerSaveParams();

/* db.c -- Keyspace access API */
int removeExpire(redisDb *db, robj *key);
void propagateExpire(redisDb *db, robj *key);
int expireIfNeeded(redisDb *db, robj *key);
long long getExpire(redisDb *db, robj *key);
void setExpire(redisDb *db, robj *key, long long when);
robj *lookupKey(redisDb *db, robj *key);
robj *lookupKeyRead(redisDb *db, robj *key);
robj *lookupKeyWrite(redisDb *db, robj *key);
robj *lookupKeyReadOrReply(redisClient *c, robj *key, robj *reply);
robj *lookupKeyWriteOrReply(redisClient *c, robj *key, robj *reply);
void dbAdd(redisDb *db, robj *key, robj *val);
void dbOverwrite(redisDb *db, robj *key, robj *val);
void setKey(redisDb *db, robj *key, robj *val);
int dbExists(redisDb *db, robj *key);
robj *dbRandomKey(redisDb *db);
int dbDelete(redisDb *db, robj *key);
long long emptyDb();
int selectDb(redisClient *c, int id);
void signalModifiedKey(redisDb *db, robj *key);
void signalFlushedDb(int dbid);
unsigned int getKeysInSlot(unsigned int hashslot, robj **keys, unsigned int count);
unsigned int countKeysInSlot(unsigned int hashslot);
int verifyClusterConfigWithData(void);
void scanGenericCommand(redisClient *c, robj *o);

/* API to get key arguments from commands */
#define REDIS_GETKEYS_ALL 0
#define REDIS_GETKEYS_PRELOAD 1
int *getKeysFromCommand(struct redisCommand *cmd, robj **argv, int argc, int *numkeys, int flags);
void getKeysFreeResult(int *result);
int *noPreloadGetKeys(struct redisCommand *cmd,robj **argv, int argc, int *numkeys, int flags);
int *renameGetKeys(struct redisCommand *cmd,robj **argv, int argc, int *numkeys, int flags);
int *zunionInterGetKeys(struct redisCommand *cmd,robj **argv, int argc, int *numkeys, int flags);

/* Cluster */
void clusterInit(void);
unsigned short crc16(const char *buf, int len);
unsigned int keyHashSlot(char *key, int keylen);
void clusterCron(void);
void clusterPropagatePublish(robj *channel, robj *message);
void migrateCloseTimedoutSockets(void);
void clusterBeforeSleep(void);

/* Sentinel */
void initSentinelConfig(void);
void initSentinel(void);
void sentinelTimer(void);
char *sentinelHandleConfiguration(char **argv, int argc);

/* Scripting */
void scriptingInit(void);

/* Git SHA1 */
char *redisGitSHA1(void);
char *redisGitDirty(void);
uint64_t redisBuildId(void);

/* Commands prototypes */
void authCommand(redisClient *c);
void pingCommand(redisClient *c);
void echoCommand(redisClient *c);
void setCommand(redisClient *c);
void setnxCommand(redisClient *c);
void setexCommand(redisClient *c);
void psetexCommand(redisClient *c);
void getCommand(redisClient *c);
void delCommand(redisClient *c);
void existsCommand(redisClient *c);
void setbitCommand(redisClient *c);
void getbitCommand(redisClient *c);
void setrangeCommand(redisClient *c);
void getrangeCommand(redisClient *c);
void incrCommand(redisClient *c);
void decrCommand(redisClient *c);
void incrbyCommand(redisClient *c);
void decrbyCommand(redisClient *c);
void incrbyfloatCommand(redisClient *c);
void selectCommand(redisClient *c);
void randomkeyCommand(redisClient *c);
void keysCommand(redisClient *c);
void scanCommand(redisClient *c);
void dbsizeCommand(redisClient *c);
void lastsaveCommand(redisClient *c);
void saveCommand(redisClient *c);
void bgsaveCommand(redisClient *c);
void bgrewriteaofCommand(redisClient *c);
void shutdownCommand(redisClient *c);
void moveCommand(redisClient *c);
void renameCommand(redisClient *c);
void renamenxCommand(redisClient *c);
void lpushCommand(redisClient *c);
void rpushCommand(redisClient *c);
void lpushxCommand(redisClient *c);
void rpushxCommand(redisClient *c);
void linsertCommand(redisClient *c);
void lpopCommand(redisClient *c);
void rpopCommand(redisClient *c);
void llenCommand(redisClient *c);
void lindexCommand(redisClient *c);
void lrangeCommand(redisClient *c);
void ltrimCommand(redisClient *c);
void typeCommand(redisClient *c);
void lsetCommand(redisClient *c);
void saddCommand(redisClient *c);
void sremCommand(redisClient *c);
void smoveCommand(redisClient *c);
void sismemberCommand(redisClient *c);
void scardCommand(redisClient *c);
void spopCommand(redisClient *c);
void srandmemberCommand(redisClient *c);
void sinterCommand(redisClient *c);
void sinterstoreCommand(redisClient *c);
void sunionCommand(redisClient *c);
void sunionstoreCommand(redisClient *c);
void sdiffCommand(redisClient *c);
void sdiffstoreCommand(redisClient *c);
void sscanCommand(redisClient *c);
void syncCommand(redisClient *c);
void flushdbCommand(redisClient *c);
void flushallCommand(redisClient *c);
void sortCommand(redisClient *c);
void lremCommand(redisClient *c);
void rpoplpushCommand(redisClient *c);
void infoCommand(redisClient *c);
void mgetCommand(redisClient *c);
void monitorCommand(redisClient *c);
void expireCommand(redisClient *c);
void expireatCommand(redisClient *c);
void pexpireCommand(redisClient *c);
void pexpireatCommand(redisClient *c);
void getsetCommand(redisClient *c);
void ttlCommand(redisClient *c);
void pttlCommand(redisClient *c);
void persistCommand(redisClient *c);
void slaveofCommand(redisClient *c);
void debugCommand(redisClient *c);
void msetCommand(redisClient *c);
void msetnxCommand(redisClient *c);
void zaddCommand(redisClient *c);
void zincrbyCommand(redisClient *c);
void zrangeCommand(redisClient *c);
void zrangebyscoreCommand(redisClient *c);
void zrevrangebyscoreCommand(redisClient *c);
void zcountCommand(redisClient *c);
void zrevrangeCommand(redisClient *c);
void zcardCommand(redisClient *c);
void zremCommand(redisClient *c);
void zscoreCommand(redisClient *c);
void zremrangebyscoreCommand(redisClient *c);
void multiCommand(redisClient *c);
void execCommand(redisClient *c);
void discardCommand(redisClient *c);
void blpopCommand(redisClient *c);
void brpopCommand(redisClient *c);
void brpoplpushCommand(redisClient *c);
void appendCommand(redisClient *c);
void strlenCommand(redisClient *c);
void zrankCommand(redisClient *c);
void zrevrankCommand(redisClient *c);
void hsetCommand(redisClient *c);
void hsetnxCommand(redisClient *c);
void hgetCommand(redisClient *c);
void hmsetCommand(redisClient *c);
void hmgetCommand(redisClient *c);
void hdelCommand(redisClient *c);
void hlenCommand(redisClient *c);
void zremrangebyrankCommand(redisClient *c);
void zunionstoreCommand(redisClient *c);
void zinterstoreCommand(redisClient *c);
void zscanCommand(redisClient *c);
void hkeysCommand(redisClient *c);
void hvalsCommand(redisClient *c);
void hgetallCommand(redisClient *c);
void hexistsCommand(redisClient *c);
void hscanCommand(redisClient *c);
void configCommand(redisClient *c);
void hincrbyCommand(redisClient *c);
void hincrbyfloatCommand(redisClient *c);
void subscribeCommand(redisClient *c);
void unsubscribeCommand(redisClient *c);
void psubscribeCommand(redisClient *c);
void punsubscribeCommand(redisClient *c);
void publishCommand(redisClient *c);
void pubsubCommand(redisClient *c);
void watchCommand(redisClient *c);
void unwatchCommand(redisClient *c);
void clusterCommand(redisClient *c);
void restoreCommand(redisClient *c);
void migrateCommand(redisClient *c);
void askingCommand(redisClient *c);
void dumpCommand(redisClient *c);
void objectCommand(redisClient *c);
void clientCommand(redisClient *c);
void evalCommand(redisClient *c);
void evalShaCommand(redisClient *c);
void scriptCommand(redisClient *c);
void timeCommand(redisClient *c);
void bitopCommand(redisClient *c);
void bitcountCommand(redisClient *c);
void replconfCommand(redisClient *c);

#if defined(__GNUC__)
void *calloc(size_t count, size_t size) __attribute__ ((deprecated));
void free(void *ptr) __attribute__ ((deprecated));
void *malloc(size_t size) __attribute__ ((deprecated));
void *realloc(void *ptr, size_t size) __attribute__ ((deprecated));
#endif

/* Debugging stuff */
void _redisAssertWithInfo(redisClient *c, robj *o, char *estr, char *file, int line);
void _redisAssert(char *estr, char *file, int line);
void _redisPanic(char *msg, char *file, int line);
void bugReportStart(void);
void redisLogObjectDebugInfo(robj *o);
void sigsegvHandler(int sig, siginfo_t *info, void *secret);
sds genRedisInfoString(char *section);
void enableWatchdog(int period);
void disableWatchdog(void);
void watchdogScheduleSignal(int period);
void redisLogHexDump(int level, char *descr, void *value, size_t len);

#define redisDebug(fmt, ...) \
    printf("DEBUG %s:%d > " fmt "\n", __FILE__, __LINE__, __VA_ARGS__)
#define redisDebugMark() \
    printf("-- MARK %s:%d --\n", __FILE__, __LINE__)

#endif<|MERGE_RESOLUTION|>--- conflicted
+++ resolved
@@ -1178,13 +1178,8 @@
     int cluster_enabled;      /* Is cluster enabled? */
     mstime_t cluster_node_timeout; /* Cluster node timeout. */
     char *cluster_configfile; /* Cluster auto-generated config file name. */
-<<<<<<< HEAD
-    clusterState *cluster;  /* State of the cluster */
-
-
-=======
     struct clusterState *cluster;  /* State of the cluster */
->>>>>>> 3c7a0677
+
     /* Scripting */
 
     // Lua 环境
